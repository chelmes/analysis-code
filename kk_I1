--- conflicted
+++ resolved
@@ -125,11 +125,7 @@
             mass, mmass, dmass = ana.compute_mass(bsamples_k, True)
             # ana.scan_fit_range(massfunc, tlist_corr,mass, par_mass)
             # TODO: set two points more than wanted for upper limit
-<<<<<<< HEAD
-            ranges = ana.set_fit_interval(mass, [9], [24], 8)
-=======
             ranges = ana.set_fit_interval(mass, [9], [24], 5)
->>>>>>> 8a2f3a98
             
             # For mass use one parameter fit
             # res has shape (nb_samples, nb_pars, ncorr, nb_fitranges)
@@ -159,7 +155,6 @@
             print("m_k +/- d_stat(m_k) + d_sys(m_k) -d_sys(m_k)\n%f +/- %f +%f-%f\n" 
                 %(m_k_w[0], dm_stat[0], dm_sys[0][0], dm_sys[0][1]))
             #print("weights_m_k shape is:%d" % weights_m_k.shape)
-<<<<<<< HEAD
 
             ##--------------- Have a look at the 4 pt mean correlator and effective mass -----------
 
@@ -168,16 +163,6 @@
             #pfit = PdfPages("%s%sC4_%s_plot.pdf" % (tmp_out,"m_eff_",str(amu_s[s]))) 
             #ana.corr_fct_with_fit(tlist_corr, corr_kk_data, d_kk_data, massfunc, [0], [1,T2-2], label, pfit, logscale=True, setLimits=False)
 
-=======
-
-            ##--------------- Have a look at the 4 pt mean correlator and effective mass -----------
-
-            #label = ["KK 4pt func", "time", "C4(t)", "data", ""]
-            #up=23
-            #pfit = PdfPages("%s%sC4_%s_plot.pdf" % (tmp_out,"m_eff_",str(amu_s[s]))) 
-            #ana.corr_fct_with_fit(tlist_corr, corr_kk_data, d_kk_data, massfunc, [0], [1,T2-2], label, pfit, logscale=True, setLimits=False)
-
->>>>>>> 8a2f3a98
             #label[2] = "m_eff_4pt(t)"
             #m_eff_C4, mm_eff_C4, dm_eff_C4 = ana.compute_mass(bsamples_kk, False)
             #ana.corr_fct_with_fit(tlist_corr, mm_eff_C4, dm_eff_C4, massfunc,
@@ -199,11 +184,7 @@
                 # define fit ranges
                 # res_R has shape (nb_samples, nb_pars, n_corr, nb_ranges1 *
                 # nb_ranges2)
-<<<<<<< HEAD
-                ranges1 = ana.set_fit_interval(R_boot,[13],[25],8)
-=======
                 ranges1 = ana.set_fit_interval(R_boot,[13],[23],6)
->>>>>>> 8a2f3a98
                 res_R, chi2_R, pvals_R = ana.genfit_comb(R_boot,ranges1,ranges,
                                                          ratio,par_ratio,res,
                                                          1,ens[:-1],label,tmp_out,
@@ -221,15 +202,9 @@
             del_E_w, ddel_E_stat, ddel_E_sys , weights_del_E = ana.sys_error(res_R,
                                                                   pvals_R, p_zero,
                                                                   prefix,par=1,
-<<<<<<< HEAD
-                                                                  path=tmp_out) 
-            #print("delE +/- d_stat(del_E) + d_sys(del_E) -d_sys(del_E)\n%f +/- %f +%f-%f\n" 
-            #    %(del_E_w[0][0], ddel_E_stat[0][0], ddel_E_sys[0][0], ddel_E_sys[0][0]))
-=======
                                                                   path=tmp_out)
             print("delE +/- d_stat(del_E) + d_sys(del_E) -d_sys(del_E)\n%f +/- %f +%f-%f\n" 
                 %(del_E_w[0][0], ddel_E_stat[0][0], ddel_E_sys[0][0][0], ddel_E_sys[0][0][1]))
->>>>>>> 8a2f3a98
             #print("weights_delE shape is:%d" % weights_m_k.shape)
             
  #           prat.close()
@@ -246,46 +221,25 @@
             #a_kk = np.atleast_3d(a_kk)
             #weights_del_E = np.atleast_2d(weights_del_E)
             #weights_del_E.shape = (9,1)
-<<<<<<< HEAD
-            print a_kk[0][0].shape
-            #a_kk.shape = (1500,1,9)
-            a_kk_w, a_kk_stat, a_kk_sys = ana.sys_error_der(a_kk, weights_a_kk ,p_zero,ens[:-1])
-=======
             #a_kk.shape = (1500,1,9)
             a_kk_w, a_kk_stat, a_kk_sys = ana.sys_error_der(a_kk, weights_a_kk ,p_zero,ens[:-1])
             #print a_kk_w[0][0], a_kk_stat[0][0], a_kk_sys[0][0][1]
->>>>>>> 8a2f3a98
             #print("%f\t%f +/- %f\t%f +/- %f\t%f +/- %f\t%f +/- %e"%(amu_s[s],
             #  m_k_w, dm_stat, dm_sys, del_E_w, ddel_E_stat, ddel_E_sys,
             #  a_kk_w, a_kk_stat, a_kk_sys[0], a_kk_sys[1]
             #  #np.median(m_k_akk[:,0]), np.std(m_k_akk[:,0]
             #  ))
-<<<<<<< HEAD
-            #save_res.write("%f\t%f +/- %f +%f-%f\t%f +/- %f +%f-%f\t%f +/- %f +%f-%f\n"%(amu_s[s],
-            #  m_k_w, dm_stat[0], dm_sys[0], dm_sys[1], del_E_w, ddel_E_stat[0],
-            #  ddel_E_sys[0],ddel_E_sys[1],
-            #  a_kk_w, a_kk_stat, a_kk_sys[0], a_kk_sys[1]))
-=======
             #save_res.write("%f\t%f +/- %f +%f-%f\t%f +/- %f +%f-%f\t%f +/- %f +%f-%f\n"
             #  %(amu_s[s],
             #  m_k_w[0], dm_stat[0], dm_sys[0][0], dm_sys[0][1], 
             #  del_E_w[0][0], ddel_E_stat[0][0], ddel_E_sys[0][0][0],ddel_E_sys[0][0][1],
             #  a_kk_w[0][0], a_kk_stat[0][0], a_kk_sys[0][0][0], a_kk_sys[0][0][1]))
->>>>>>> 8a2f3a98
             
             #------------------------- m_k*a_kk -------------------------------
             # To match the shapes the tiling is done by the second fit range
             ma_k , weights_ma_k = ana.multiply(a_kk, res, weights_a_kk,
                 weights_m_k, pars=(None,0))
             ma_k_w , ma_k_stat, ma_k_sys = ana.sys_error_der(ma_k, weights_ma_k, p_zero, ens[:-1])
-<<<<<<< HEAD
-
-            #save_res.write("%f\t%f %f +%f-%f\t%f +/- %f +%f-%f\t%f +/- %f +%f-%f\t%f +/- %f +%f-%f\n"
-            #  %( amu_s[s], m_k_w, dm_stat[0], dm_sys[0], dm_sys[1],
-            #  del_E_w, ddel_E_stat[0], ddel_E_sys[0],ddel_E_sys[1],
-            #  a_kk_w, a_kk_stat, a_kk_sys[0], a_kk_sys[1],
-            #  ma_k_w, ma_k_stat, ma_k_sys[0], ma_k_sys[1]))
-=======
 
             save_res.write("%f\t%f %f +%f-%f\t%f +/- %f +%f-%f\t%f +/- %f +%f-%f\t%f +/- %f +%f-%f\n"
               %(amu_s[s],
@@ -294,7 +248,6 @@
               a_kk_w[0][0], a_kk_stat[0][0], a_kk_sys[0][0][0], a_kk_sys[0][0][1],
               ma_k_w[0][0], ma_k_stat[0][0], ma_k_sys[0][0][0], ma_k_sys[0][0][1]))
 
->>>>>>> 8a2f3a98
         
         save_res.close()
 
