--- conflicted
+++ resolved
@@ -72,18 +72,11 @@
         pifit.save("%s/fit_pi_%s.npz" % (datadir, lat))
         #pifit.save("%s/fit_k_%s.npz" % (datadir, lat))
     else:
-<<<<<<< HEAD
         pifit = ana.FitResult.read("%s/fit_k_%s.npz" % (datadir, lat))
     print(pifit.data[0].shape)
     pifit.print_data(1)
     range_mk, r_mk_shape = pifit.get_ranges()
     print(range_mk)
-=======
-        pifit = ana.FitResult.read("%s/fit_pi_%s.npz" % (datadir, lat))
-        #pifit = ana.FitResult.read("%s/fit_k_%s.npz" % (datadir, lat))
-    #pifit.print_data(1)
-    #pifit.print_details()
->>>>>>> 8f2ba7f7
 
     # plot the result
     if plotsingle:
