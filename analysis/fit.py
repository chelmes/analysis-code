--- conflicted
+++ resolved
@@ -70,13 +70,8 @@
     # The FIT to the boostrap samples
     if E_single is None:
         for b in range(0, Y.shape[0]):
-            p,cov1,infodict,mesg,ier = leastsq(errfunc, start_parm,
-<<<<<<< HEAD
-                                       args=(X, Y[b,:], cov), full_output=1,
-                                       factor = 0.1)
-=======
-                                       args=(X, Y[b,:], cov), full_output=1, factor=0.1)
->>>>>>> 85cd22e3
+            p,cov1,infodict,mesg,ier = leastsq(errfunc, start_parm, 
+                args=(X, Y[b,:], cov), full_output=1, factor=0.1)
             chisquare[b] = float(sum(infodict['fvec']**2.))
             res[b] = np.array(p)
     else:
@@ -405,17 +400,10 @@
             res[_l][:,:,_i], chi2[_l][:,_i], pval[_l][:,_i] =fitting(fitfunc, 
                     tlist[lo:up], data[:,lo:up,_l], start_params, verbose=False)
             if verbose:
-<<<<<<< HEAD
-                #print("%d\tres = %lf\t%lf" % (_i, res[0, 0, _l, _i],
-                #      res[0, 1, _l, _i]))
-                print("p-value %.7lf\nChi^2/dof %.7lf" % (pval[0,_l, _i],
-                      chi2[0,_l, _i]/( (up - lo) - len(start_params))))
-=======
                 print("%d\tres = %lf\t%lf" % (_i, res[_l][0, 0, _i],
                       res[_l][0, 1, _i]))
                 print("p-value %.7lf\nChi^2/dof %.7lf" % (pval[_l][ 0, _i],
                       chi2[_l][0,_i]/( (up - lo) - len(start_params))))
->>>>>>> 85cd22e3
 
             mres, dres = af.calc_error(res[_l][:,:,_i])
 
