--- conflicted
+++ resolved
@@ -8,8 +8,4 @@
 from .fit import LatticeFit, FitResult
 from .plot import LatticePlot
 from .functions import func_const, func_ratio, func_single_corr
-<<<<<<< HEAD
-from .energies import WfromMass_lat
-=======
-from .statistics import draw_weighted, compute_error
->>>>>>> 70988427
+from .statistics import draw_weighted, compute_error