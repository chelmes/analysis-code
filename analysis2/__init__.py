--- conflicted
+++ resolved
@@ -8,10 +8,6 @@
 from .fit import LatticeFit, FitResult
 from .plot import LatticePlot
 from .functions import func_const, func_ratio, func_single_corr
-<<<<<<< HEAD
 from .statistics import draw_weighted, compute_error, sys_error, draw_gauss_distributed 
 from .interpol import interp_fk
-=======
-from .statistics import draw_weighted, compute_error
-from .utils import mean_std
->>>>>>> d6b12f94
+from .utils import mean_std