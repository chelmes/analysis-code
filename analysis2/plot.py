--- conflicted
+++ resolved
@@ -257,13 +257,8 @@
             if debug > 1:
                 print("plotting correlators %s" % str(item))
             n = item[-1]
-<<<<<<< HEAD
             mdata, ddata = compute_error(corr.data[:,:,n])
             #mdata, ddata = compute_error(corr.data[:,:,item[-2],n])
-=======
-            print(corr.data.shape)
-            mdata, ddata = compute_error(corr.data[:,:, n])
->>>>>>> c0b8b31d
             # create the iterator over the fit ranges
             tmp = [fshape[i][x] for i,x in enumerate(item)]
             #print(tmp)
@@ -301,12 +296,8 @@
 
                 # plot
                 self._set_env_normal()
-<<<<<<< HEAD
                 #plot_data(X, corr.data[0,:,item[-2],n], ddata, label[3],
                 plot_data(X, corr.data[0,:,n], ddata, label[3],
-=======
-                plot_data(X, corr.data[0,:, n], ddata, label[3],
->>>>>>> c0b8b31d
                         plotrange=[1,T])
                 plot_function(fitfunc.fitfunc, X, _par, label[4], 
                         add_data, fi, ploterror)
