--- conflicted
+++ resolved
@@ -180,17 +180,10 @@
                 if rel is True:
                     plot_data(X, np.d(ddata,corr.data[0,:,n]),
                         np.zeros_like(ddata), label=label[3],
-<<<<<<< HEAD
-                        plotrange=[1,T],col=self.cycol())
-                else:
-                    plot_data(X, corr.data[0,:,n], ddata, label[3],
-                        plotrange=[1,T],col=self.cycol())
-=======
                         plotrange=[0,T],col=self.cycol())
                 else:
                     plot_data(X, corr.data[0,:,n], ddata, label[3],
                         plotrange=[0,T],col=self.cycol())
->>>>>>> 3da6b026
                 plt.legend()
                 if join is False:
                   self.save()
@@ -393,26 +386,6 @@
         X = np.linspace(interval[0], interval[1], 1000)
         plot_function(func, X, args, label, ploterror=True, fmt=fmt, col=col)
 
-<<<<<<< HEAD
-    def history(self, data, label, par=None, confs=None, plotiqr=False):
-        self._set_env_normal()
-        self.set_title(label[0],label[1:3])
-        if confs is None:
-            xvals = np.arange(data.shape[0]) 
-        else:
-            xvals = np.arange(confs[0], confs[1]+1, confs[2])
-            xvals = xvals[:data.shape[0]]
-        plot_data(xvals,data,np.zeros_like(data),label[-1])
-        if plotiqr is True:
-            q1, q2, q3 = np.percentile(data, [25, 50, 75])
-            iqr = 1.5*(q3 - q1)
-            xmin, xmax = plt.gca().get_xlim()
-            plt.hlines(q1-iqr, xmin, xmax, colors="r")
-            plt.hlines(q3+iqr, xmin, xmax, colors="r")
-            print("outlier configs")
-            tmp = np.concatenate((xvals[data>q3+iqr],xvals[data<q1-iqr]))
-            print(np.sort(tmp, kind="mergesort"))
-=======
     def history(self, data, label, ts=0, boot=False, par=None, fr=None, subplot=True):
         """Plots the history of the input data either with bootstrapsamples or
         configuration number
@@ -427,41 +400,56 @@
         par : int, parameter from a fitresult
         fr : int, fit range index
         """
+        def plot_iqrange(d):
+            q1, q2, q3 = np.percentile(d, [25, 50, 75])
+            iqr = 1.5*(q3 - q1)
+            xmin, xmax = plt.gca().get_xlim()
+            plt.hlines(q1-iqr, xmin, xmax, colors="r")
+            plt.hlines(q3+iqr, xmin, xmax, colors="r")
+            print("outlier configs")
+            tmp = np.concatenate((xvals[d>q3+iqr],xvals[d<q1-iqr]))
+            print(np.sort(tmp, kind="mergesort"))
         self._set_env_normal()
         self.set_title(label[0],label[1:3])
-        print data.data[0].shape
+        #print(data.data[0].shape)
         if boot is False:
-          _data = data.data[:,ts,0]
-          if data.conf is not None:
-              _x = np.unique(data.conf)
-          else:
-              _x = np.arange(_data.shape[0])
-          plot_data(_x,_data,np.zeros_like(_data),label[-1])
+            _data = data.data[:,ts,0]
+            if data.conf is not None:
+                _x = np.unique(data.conf)
+            else:
+                _x = np.arange(_data.shape[0])
+            plot_data(_x,_data,np.zeros_like(_data),label[-1])
+            if plotiqr is True:
+                plot_iqrange(_data)
         else:
-          if data.conf is not None:
-              _x = np.unique(data.conf)
-          else:
-              _x = np.arange(_data.shape[0])
-          # take all bootstrapsamples
-          if len(data.data[0].shape)>3:
-            _data = data.data[0][:,par,0]
-            print(_data.shape)
-          else:
-            _data = data.data[0][:,par]
-            print(_data.shape)
-          if subplot:
-            plt.subplot(2,1,1)
-            _lbl = 'fitrange %d' % (fr)
-            plot_data(_x,_data[:,fr],np.zeros_like(_data[:,fr]),_lbl)
-            plt.subplot(2,1,2)
-            _lbl = 'fitrange %d' % (fr+1)
-            plot_data(_x,_data[:,fr],np.zeros_like(_data[:,fr]),_lbl)
-          else:
-            _data = data.data[0][:,fr]
-            print(_data.shape)
-            plot_data(_x,_data,np.zeros_like(_data),label[-1])
-
->>>>>>> 3da6b026
+            if data.conf is not None:
+                _x = np.unique(data.conf)
+            else:
+                _x = np.arange(_data.shape[0])
+            # take all bootstrapsamples
+            if len(data.data[0].shape)>3:
+                _data = data.data[0][:,par,0]
+                #print(_data.shape)
+            else:
+                _data = data.data[0][:,par]
+                #print(_data.shape)
+            if subplot:
+                plt.subplot(2,1,1)
+                _lbl = 'fitrange %d' % (fr)
+                plot_data(_x,_data[:,fr],np.zeros_like(_data[:,fr]),_lbl)
+                if plotiqr is True:
+                    plot_iqrange(_data[:,fr])
+                plt.subplot(2,1,2)
+                _lbl = 'fitrange %d' % (fr+1)
+                plot_data(_x,_data[:,fr],np.zeros_like(_data[:,fr]),_lbl)
+                if plotiqr is True:
+                    plot_iqrange(_data[:,fr])
+            else:
+                _data = data.data[0][:,fr]
+                #print(_data.shape)
+                plot_data(_x,_data,np.zeros_like(_data),label[-1])
+                if plotiqr is True:
+                    plot_iqrange(_data)
         self.save()
 
     def set_env(self, xlog=False, ylog=False, xlim=None, ylim=None, grid=True):
