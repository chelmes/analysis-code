--- conflicted
+++ resolved
@@ -52,11 +52,7 @@
     # Get the value of the weighted median
     return np.interp(quantile, Pn, sorted_data)
 
-<<<<<<< HEAD
 def compute_weight(data, pvals, rel=True):
-=======
-def compute_weight(data, pvals):
->>>>>>> 70988427
     """Calculate the weight of each fit. The weight is only
     calculated on the original data.
 
@@ -72,20 +68,12 @@
     weight : ndarray
     """
     # compute std/mean over bootstrap samples for every fit interval
-<<<<<<< HEAD
     if rel:
         errors = np.nanstd(data, axis=0)/np.nanmean(data, axis=0)
     else:
         errors = np.nanstd(data, axis=0)
     # get the minimum of the errors
     min_err = np.amin(errors)
-=======
-    errors = np.nanstd(data, axis=0)/np.nanmean(data, axis=0)
-    print errors.shape
-    # get the minimum of the errors
-    min_err = np.amin(errors)
-    print min_err
->>>>>>> 70988427
     # prepare storage
     weights = np.zeros((data.shape[1:]))
     if weights.ndim == 1:
@@ -99,9 +87,7 @@
                 min_err/errors[riter])**2
     return weights
 
-<<<<<<< HEAD
-=======
-def sys_error_rel(data, pvals, par=0):
+def sys_error(data, pvals, par=0, rel=True):
     """Calculates the statistical and systematic error of an np-array of 
     fit results on bootstrap samples of a quantity and the corresponding 
     p-values.
@@ -116,6 +102,8 @@
     par : int
         The parameter for which to calculate the errors, is applied to
         second dimension.
+    rel : bool
+        Decides if the relative error is used in weight calculation
 
     Returns
     -------
@@ -142,7 +130,7 @@
         res_sys.append(np.zeros((2,)))
 
         # calculate the weight for the fit ranges
-        data_weight.append(compute_weight(d[:,par], pvals[i]))
+        data_weight.append(compute_weight(d[:,par], pvals[i]), rel=rel)
         # using the weights, calculate the median over all fit intervals
         # for every bootstrap sample.
         for b in range(d.shape[0]):
@@ -161,140 +149,6 @@
         #res[i] = res[i][0]
     return res, res_std, res_sys, data_weight
 
-def sys_error_der_rel(data, pvals, par=0):
-    """Calculates the statistical and systematic error of an np-array of 
-    fit results on bootstrap samples of a quantity and the corresponding 
-    p-values.
-
-    Parameters
-    ----------
-    data : list of ndarrays
-        The data for which to compute the errors. Assumes at least
-        three dimensions.
-    pvals : ndarray
-        The p values for the data.
-    par : int
-        The parameter for which to calculate the errors, is applied to
-        second dimension.
-
-    Returns
-    -------
-    res : ndarray
-        The weighted median value on the original data
-    res_std : ndarray
-        The standard deviation derived from the deviation of medians on
-        the bootstrapped data.
-    res_syst : ndarray
-        1 sigma systematic uncertainty is the difference (res-16%-quantile)
-        and (84%-quantile-res) respectively
-    weights : ndarray
-        The calculated weights for the data.
-    """
-    # initialize empty arrays
-    data_weight = []
-    res, res_std, res_sys = [], [], []
-    # loop over principal correlators
-    for i, d in enumerate(data):
-        # append the necessary data arrays
-        #data_weight.append(np.zeros((d.shape[2:])))
-        res.append(np.zeros(d.shape[0]))
-        res_std.append(np.zeros((1,)))
-        res_sys.append(np.zeros((2,)))
-
-        # calculate the weight for the fit ranges
-        data_weight.append(compute_weight(d[:,par], pvals[i]))
-        # using the weights, calculate the median over all fit intervals
-        # for every bootstrap sample.
-        for b in range(d.shape[0]):
-            res[i][b] = weighted_quantile(d[b,par].ravel(),
-                    data_weight[i].ravel())
-        # the statistical error is the standard deviation of the medians
-        # over the bootstrap samples.
-        res_std[i] = np.std(res[i])
-        # the systematic error is given by difference between the median 
-        # on the original data and the 16%- or 84%-quantile respectively
-        res_sys[i][0]=res[i][0] - weighted_quantile(d[0,par].ravel(),
-                data_weight[i].ravel(), 0.16)
-        res_sys[i][1]=weighted_quantile(d[0,par].ravel(), data_weight[i].ravel(),
-                0.84) - res[i][0]
-        # keep only the median of the original data
-        #res[i] = res[i][0]
-    return res, res_std, res_sys, data_weight
-
->>>>>>> 70988427
-def sys_error(data, pvals, par=0):
-    """Calculates the statistical and systematic error of an np-array of 
-    fit results on bootstrap samples of a quantity and the corresponding 
-    p-values.
-
-    Parameters
-    ----------
-    data : list of ndarrays
-        The data for which to compute the errors. Assumes at least
-        three dimensions.
-    pvals : ndarray
-        The p values for the data.
-    par : int
-        The parameter for which to calculate the errors, is applied to
-        second dimension.
-    rel : bool
-        Decides if the relative error is used in weight calculation
-
-    Returns
-    -------
-    res : ndarray
-        The weighted median value on the original data
-    res_std : ndarray
-        The standard deviation derived from the deviation of medians on
-        the bootstrapped data.
-    res_syst : ndarray
-        1 sigma systematic uncertainty is the difference (res-16%-quantile)
-        and (84%-quantile-res) respectively
-    weights : ndarray
-        The calculated weights for the data.
-    """
-    # initialize empty arrays
-    data_weight = []
-    res, res_std, res_sys = [], [], []
-    # loop over principal correlators
-    for i, d in enumerate(data):
-        # append the necessary data arrays
-        #data_weight.append(np.zeros((d.shape[2:])))
-        res.append(np.zeros(d.shape[0]))
-        res_std.append(np.zeros((1,)))
-        res_sys.append(np.zeros((2,)))
-
-<<<<<<< HEAD
-        # calculate the weight for the fit ranges
-        data_weight.append(compute_weight(d[:,par], pvals[i]))
-=======
-        # calculate the weight for the fit ranges using the standard
-        # deviation and the p-values of the fit
-        data_std = np.std(d[:,par],0)
-        if par == 1:
-          print("Standard deviation in sys_error:")
-          print(data_std)
-        data_weight[i] = np.square(((1. - 2. * np.fabs(pvals[i][0] - 0.5)) *
-                          np.amin(data_std) / data_std))
->>>>>>> 70988427
-        # using the weights, calculate the median over all fit intervals
-        # for every bootstrap sample.
-        for b in range(d.shape[0]):
-            res[i][b] = weighted_quantile(d[b,par].ravel(),
-                    data_weight[i].ravel())
-        # the statistical error is the standard deviation of the medians
-        # over the bootstrap samples.
-        res_std[i] = np.std(res[i])
-        # the systematic error is given by difference between the median 
-        # on the original data and the 16%- or 84%-quantile respectively
-        res_sys[i][0]=res[i][0] - weighted_quantile(d[0,par].ravel(),
-                data_weight[i].ravel(), 0.16)
-        res_sys[i][1]=weighted_quantile(d[0,par].ravel(), data_weight[i].ravel(),
-                0.84) - res[i][0]
-        # keep only the median of the original data
-        #res[i] = res[i][0]
-    return res, res_std, res_sys, data_weight
-
 def sys_error_der(data, weights):
     """Calculates the statistical and systematic error of a data set
     that already has the weights calculated.
@@ -342,9 +196,6 @@
                 0.84)-res[i][0]
     return res, res_std, res_sys, data_weight
 
-<<<<<<< HEAD
-if __name__ == "__main__":
-=======
 def estimated_autocorrelation(x):
       """
       Based on these links this function estimates the autocorrelation
@@ -358,7 +209,6 @@
       assert np.allclose(r, np.array([(x[:n-k]*x[-(n-k):]).sum() for k in range(n)]))
       result = r/(variance*(np.arange(n, 0, -1)))
       return  result
-
 
 def draw_weighted(vals, samples=200, seed=1227):
     """Function to draw weighted random numbers after distribution of weights
@@ -403,5 +253,4 @@
     return frequencies
 
 if __name__ == "main":
->>>>>>> 70988427
     pass