#import sys
from scipy import stats
from scipy import interpolate as ip
import time
import matplotlib
matplotlib.use('Agg') # has to be imported before the next lines
import matplotlib.pyplot as plt
import matplotlib.cm as cm
import matplotlib.lines as mlines
import numpy as np
from numpy.polynomial import polynomial as P
from fit_routines import fitting
from chipt_basic_observables import *
from chipt_nlo import *
from pik_scat_len import *
from chipt_decayconstants import *

"""Wrapper functions for fits and plots"""
def calc_x_plot(x):
    """ Function that calculates reduced mass divided by f_pi from mk,mpi and
    fpi"""
    xplot=reduced_mass(x[:,0],x[:,1])/x[:,2]
    #xplot=np.asarray((x[:,1]/x[:,0]))
    return xplot

def calc_x_plot_cont(x):
    """ Function that calculates reduced mass divided by f_pi from ml, ms, b0 and
    l4"""
    mpi=np.sqrt(mpi_sq(x[:,0],b0=x[:,2]))
    mk=np.sqrt(mk_sq(x[:,0],ms=x[:,1],b0=x[:,2]))
    fpi=f_pi(x[:,0],f0=None,l4=x[:,3],b0=x[:,2])
    xplot=reduced_mass(mpi,mk)/fpi
    #xplot=mk/mpi
    return xplot
# TODO Deprecated?
#def err_func(p, x, y, error):
#    # for each lattice spacing and prior determine the dot product of the error
#    chi_a = y.A - pik_I32_chipt_fit(p,x.A)
#    chi_b = y.B - pik_I32_chipt_fit(p,x.B)
#    #chi_d = y.D - pik_I32_chipt_fit(p,x.D)
#    # TODO: find a runtime way to disable prior
#    if y.p is not None:
#        chi_p = y.p - p[1]
#        #return np.dot(error,np.r_[chi_a,chi_b,chi_d])
#        return np.dot(error,np.r_[chi_a,chi_b])
#    else:
#        #return np.dot(error,np.r_[chi_a,chi_b,chi_d,chi_p])
#        return np.dot(error,np.r_[chi_a,chi_b,chi_p])
#
#def gamma_errfunc(p,x,y,error):
#    chi_a = y.A - line(p,x.A)
#    chi_b = y.B - line(p,x.B)
#    #chi_d = y.D - line(p,x.D)
#    # p[0] is L_5
#    chi_p = y.p - p[0]
#    # calculate the chi values weighted with inverse covariance matrix
#    #return np.dot(error,np.r_[chi_a,chi_b,chi_d,chi_p])
#    return np.dot(error,np.r_[chi_a,chi_b,chi_p])

def global_ms_errfunc(p,x,y,error):

    # define the fitfunction for a single beta
    #_func = lambda r, z, p, x,: p[0]/(r*z) * (x[:,0]+x[:,1]) * (1+p[1]*(r/z)*x[:,0]+p[2]/(r**2))
<<<<<<< HEAD
    _func = lambda r, z, p, mu, x,: p[0]/(r*z) * (x[:,0]+mu*x[:,1])* (1+p[1]*(r/z)*x[:,0]+p[2]/(r**2))
=======
    #_func = lambda r, z, p, x,: 1./(r*z) * (p[0]*x[:,0]+p[3]*x[:,1]) *
    #(1+p[1]*(r/z)*x[:,0]+p[2]/(r**2))+
    _func = lambda r, z, mu, p, x,: 1./(r*z) * (p[0]*x[:,0]+p[3]*x[:,1]) * (1+p[1]*(r/z)*x[:,0]+p[2]/(r**2)) + mu/r**2
    #_func = lambda r, z, mu, p, x,: p[0]/(r*z) * (x[:,0]+x[:,1]*(1+mu)) * (1+p[1]*(r/z)*x[:,0]+p[2]/(r**2))
>>>>>>> a859fbfe

    # TODO: Automate the array shapes, otherwise very errorprone
    #chi_a = y.A - _func(p[0],p[3],p[6:9],x.A)
    #chi_b = y.B - _func(p[1],p[4],p[6:9],x.B) 
    #chi_d = y.D - _func(p[2],p[5],p[6:9],x.D)
<<<<<<< HEAD
    chi_a = y.A - _func(p[0],p[3],p[6:9],p[9],x.A)
    chi_b = y.B - _func(p[1],p[4],p[6:9],p[10],x.B) 
    chi_d = y.D - _func(p[2],p[5],p[6:9],p[11],x.D)
    # modification for musigma dependent fit parameter
    chi_d45 = y.D45 - _func(p[2],p[5],p[6:9],p[12],x.D45)
    #chi_a = y.A - _func(p[0],p[2],p[4:7],x.A)
    #chi_b = y.B - _func(p[1],p[3],p[4:7],x.B) 
=======
    #chi_a = y.A - _func(p[0],p[3],p[6:10],x.A)
    #chi_b = y.B - _func(p[1],p[4],p[6:10],x.B) 
    #chi_d = y.D - _func(p[2],p[5],p[6:10],x.D)
    chi_a = y.A - _func(p[0],p[3],p[9],p[6:10],x.A)
    chi_b = y.B - _func(p[1],p[4],p[10],p[6:10],x.B) 
    chi_d = y.D - _func(p[2],p[5],p[11],p[6:10],x.D)
    #chi_a = y.A - _func(p[0],p[3],p[9],p[6:9],x.A)
    #chi_b = y.B - _func(p[1],p[4],p[10],p[6:9],x.B) 
    #chi_d = y.D - _func(p[2],p[5],p[11],p[6:9],x.D)
>>>>>>> a859fbfe
    # have several priors here as a list
    # y.p is list of 6 priors
    chi_p = np.asarray(y.p) - np.asarray(p[0:6])  
    #chi_p = np.asarray(y.p) - np.asarray(p[0:4])  
    # collect residuals as one array
    # chi_p[0] are the r_0 residuals, chi_p[1] are the zp residuals
    #_residuals = np.concatenate((np.r_[chi_a,chi_b,chi_d], chi_p))
    _residuals = np.concatenate((np.r_[chi_a,chi_b,chi_d,chi_d45], chi_p))
    #_residuals = np.concatenate((np.r_[chi_a,chi_b], chi_p))

    # calculate the chi values weighted with inverse covariance matrix
    _chi = np.dot(error,_residuals)
    return _chi
    
def line(p,x):
    _res = p[0]-2.*x*p[1]
    return _res

def pik_I32_chipt_fit(p,x,add=None):
    """ Wrapper for fitfunction"""
    # x and args need to have the same number of entries in last dimension
    # (bootstrapsamples)
    # broadcast _x values to same shape as arguments
    #if hasattr(x,'__iter__') is not True:
    #    _x = np.zeros((len(x),args.shape[0]))
    #    for i,d in enumerate(np.asarray(x)):
    #        _x[i] = np.full((1500,),d)
    #else:
    #    _x = x.reshape(len(x),1)
    if p.ndim == 2 and p.shape[0]> p.shape[1]:
        _args = p.T
    else:
        _args=p
        #_res = pik_I32_chipt_nlo(_x[0],_x[1],_x[2], _args[-1], _args[0:3],meta=_x[4])
        #print("In fitfunction: x_shapem, arguments_shape")
        #print(x.shape,_args.shape)
        _res = pik_I32_chipt_nlo(x[:,0],x[:,1],x[:,2],
            _args[0:3],meta=x[:,4])
    if add is not None:
        _ret = np.r_[_res,np.atleast_2d(add)]
    else:
        _ret = _res
    #print("pik_I32_chipt_fit returns:")
    #print(_ret)
    return _ret

def pik_I32_chipt_plot(args, x):
    """ Wrapper for plotfunction"""
    # x and args need to have the same number of entries in last dimension
    # (bootstrapsamples)
    # broadcast _x values to same shape as arguments
    if hasattr(x,'__iter__') is not True:
        _x = np.zeros((len(x),args.shape[0]))
        for i,d in enumerate(np.asarray(x)):
            _x[i] = np.full((1500,),d)
    else:
        _x = x.reshape(len(x),1)
    if args.ndim == 2 and args.shape[0]> args.shape[1]:
        _args = args.T
    else:
        _args=args
    #return pik_I32_chipt_nlo(_x[0],_x[1],_x[2], args[0,3], args[0,0:3])
    #return pik_I32_chipt_nlo(_x[0],_x[1],_x[2], _args[-1], _args[0:3],meta=_x[4])
    return pik_I32_chipt_nlo(_x[0],_x[1],_x[2], _args[0:3],meta=None)

def pik_I32_chipt_plot_cont(args, x):
    # x and args need to have the same number of entries in last dimension
    # (bootstrapsamples)
    # broadcast _x values to same shape as arguments
    if hasattr(x,'__iter__') is not True:
        _x = np.zeros((len(x),args.shape[0]))
        for i,d in enumerate(np.asarray(x)):
            _x[i] = np.full((1500,),d)
    else:
        _x = x.reshape(len(x),1)
    if args.ndim == 2 and args.shape[0]> args.shape[1]:
        _args = args.T
    else:
        _args=args
    # B_0 (args[-1]), F_0 and m_s (x[1]) fixed
    # use GMOR relations for meson masses
    mpi=np.sqrt(mpi_sq(_x[0],_args[-1]))
    print(_x[1])
    mk=np.sqrt(mk_sq(_x[0],_x[1],_args[-1]))
    fpi=f_pi(_x[0],f0=None,l4=_args[-2],b0=_args[-1])
    _lat = _args[3]**2*mk**2/197.37**2
    return pik_I32_chipt_nlo(mpi, mk, fpi, _args[0:3], lat=_lat)

def pik_I32_chipt_nlo_plot(args, x):
    """ Wrapper for plotfunction subtract LO before plotting"""
    # x and args need to have the same number of entries in last dimension
    # (bootstrapsamples)
    # broadcast _x values to same shape as arguments
    if hasattr(x,'__iter__') is not True:
        _x = np.zeros((len(x),args.shape[0]))
        for i,d in enumerate(np.asarray(x)):
            _x[i] = np.full((1500,),d)
    else:
        _x = x.reshape(len(x),1)
    if args.ndim == 2 and args.shape[0]> args.shape[1]:
        _args = args.T
    else:
        _args=args
    # LO contribution
    lo = -(reduced_mass(_x[0],_x[1])/_x[2])**2/(4.*np.pi)
    _pik = pik_I32_chipt_nlo(_x[0],_x[1],_x[2], _args[-1], _args[0:3])
    return (_pik-lo)/_pik

def pik_I32_chipt_cont(args, x):
    """ Wrapper for plotfunction
    ATM: last entry in arguments is lattice artefact.
    """
    # x and args need to have the same number of entries in last dimension
    # (bootstrapsamples)
    # broadcast _x values to same shape as arguments
    if hasattr(x,'__iter__') is not True:
        _x = np.zeros((len(x),args.shape[0]))
        for i,d in enumerate(np.asarray(x)):
            _x[i] = np.full((1500,),d)
    else:
        _x = x.reshape(len(x),1)
    if args.ndim == 2 and args.shape[0]> args.shape[1]:
        _args = args.T
    else:
        _args=args
    #_args[2]=np.zeros_like(args[2])
    #return pik_I32_chipt_nlo(_x[0],_x[1],_x[2], args[0,3], args[0,0:3])
    return pik_I32_chipt_nlo(_x[0],_x[1],_x[2], _args[0:3], meta=_x[4])
    #return pik_I32_chipt_nlo(_x[0],_x[1],_x[2], _args[0:3],
    #        meta=_x[4], lat=args[-1])

def pik_I32_chipt_lo_plot(args, x):
    """ Wrapper for plotfunction"""
    _x = x.reshape((len(x),1))
    return pik_I32_chipt_lo(_x[0],_x[1],_x[2], args[:,1], args[:,0])

def pik_I32_chipt_nlo_plot(args, x):
    """ Wrapper for plotfunction subtract LO before plotting"""
    # x and args need to have the same number of entries in last dimension
    # (bootstrapsamples)
    # broadcast _x values to same shape as arguments
    if hasattr(x,'__iter__') is not True:
        _x = np.zeros((len(x),args.shape[0]))
        for i,d in enumerate(np.asarray(x)):
            _x[i] = np.full((1500,),d)
    else:
        _x = x.reshape(len(x),1)
    if args.ndim == 2 and args.shape[0]> args.shape[1]:
        _args = args.T
    else:
        _args=args
    # LO contribution
    lo = -(reduced_mass(_x[0],_x[1])/_x[2])**2/(4.*np.pi)
    _pik = pik_I32_chipt_nlo(_x[0],_x[1],_x[2], _args[-1], _args[0:3])
    return (_pik-lo)/_pik

def pik_I32_chipt_lo_plot(args, x):
    """ Wrapper for plotfunction"""
    _x = x.reshape((len(x),1))
    return pik_I32_chipt_lo(_x[0],_x[1],_x[2], args[:,1], args[:,0])

def mua0_I32_from_fit(pars,x):
    # Ensure that x has at least 2 dimensions
    _x = np.atleast_2d(x)
    _mua0 = mu_aI32(_x[:,0],_x[:,1],_x[:,2],_x[:,3],pars[0],pars[1])
    return _mua0

def mua0_I32_hkchpt_from_fit(pars,x):
    # Ensure that x has at least 2 dimensions
    _x = np.atleast_2d(x)
    _mua0 = pik_I32_hkchpt(_x[:,0],_x[:,1],_x[:,2],_x[:,3],(pars[0],pars[1]))
    return _mua0

def mua0_I12_from_fit(pars,x):
    # Ensure that x has at least 2 dimensions
    _x = np.atleast_2d(x)
    _mua0 = mu_aI12(_x[:,0],_x[:,1],_x[:,2],_x[:,3],pars[0],pars[1])
    return _mua0

def mua0_I32_nlo_from_fit(pars,x):
    _x = np.atleast_2d(x)
    _mua0 = pik_I32_chipt_nlo(_x[:,1], _x[:,2], _x[:,3], _x[:,4], pars, lambda_x=None) 
    return _mua0

def fk_by_fpi_fit(p, x, add=None):
    ratio_fit = fk_by_fpi(x[:,2],x[:,3],x[:,4],x[:,0],x[:,0],p)
    print("Ratio fit return has shape:")
    print(ratio_fit.shape)
    return ratio_fit

def fk_fpi_ratio_errfunc(p, x, y, error):
    # for each lattice spacing and prior determine the dot product of the error
    chi_a = y.A - fk_by_fpi_fit(p,x.A)
    chi_b = y.B - fk_by_fpi_fit(p,x.B)
    chi_d = y.D - fk_by_fpi_fit(p,x.D)
    # TODO: find a runtime way to disable prior
    print(error.shape)
    print(y.A.shape)
    print(y.B.shape)
    print(y.D.shape)
    print(chi_a.shape)
    print(chi_b.shape)
    print(chi_d.shape)
    print(np.r_[chi_a,chi_b,chi_d].shape)
    if y.p is not None:
        chi_p = y.p - p[1]
        return np.dot(error,np.r_[chi_a,chi_b,chi_d,chi_p])
    else:
        return np.dot(error,np.r_[chi_a,chi_b,chi_d])<|MERGE_RESOLUTION|>--- conflicted
+++ resolved
@@ -61,20 +61,16 @@
 
     # define the fitfunction for a single beta
     #_func = lambda r, z, p, x,: p[0]/(r*z) * (x[:,0]+x[:,1]) * (1+p[1]*(r/z)*x[:,0]+p[2]/(r**2))
-<<<<<<< HEAD
     _func = lambda r, z, p, mu, x,: p[0]/(r*z) * (x[:,0]+mu*x[:,1])* (1+p[1]*(r/z)*x[:,0]+p[2]/(r**2))
-=======
     #_func = lambda r, z, p, x,: 1./(r*z) * (p[0]*x[:,0]+p[3]*x[:,1]) *
     #(1+p[1]*(r/z)*x[:,0]+p[2]/(r**2))+
-    _func = lambda r, z, mu, p, x,: 1./(r*z) * (p[0]*x[:,0]+p[3]*x[:,1]) * (1+p[1]*(r/z)*x[:,0]+p[2]/(r**2)) + mu/r**2
+    #_func = lambda r, z, mu, p, x,: 1./(r*z) * (p[0]*x[:,0]+p[3]*x[:,1]) * (1+p[1]*(r/z)*x[:,0]+p[2]/(r**2)) + mu/r**2
     #_func = lambda r, z, mu, p, x,: p[0]/(r*z) * (x[:,0]+x[:,1]*(1+mu)) * (1+p[1]*(r/z)*x[:,0]+p[2]/(r**2))
->>>>>>> a859fbfe
 
     # TODO: Automate the array shapes, otherwise very errorprone
     #chi_a = y.A - _func(p[0],p[3],p[6:9],x.A)
     #chi_b = y.B - _func(p[1],p[4],p[6:9],x.B) 
     #chi_d = y.D - _func(p[2],p[5],p[6:9],x.D)
-<<<<<<< HEAD
     chi_a = y.A - _func(p[0],p[3],p[6:9],p[9],x.A)
     chi_b = y.B - _func(p[1],p[4],p[6:9],p[10],x.B) 
     chi_d = y.D - _func(p[2],p[5],p[6:9],p[11],x.D)
@@ -82,17 +78,6 @@
     chi_d45 = y.D45 - _func(p[2],p[5],p[6:9],p[12],x.D45)
     #chi_a = y.A - _func(p[0],p[2],p[4:7],x.A)
     #chi_b = y.B - _func(p[1],p[3],p[4:7],x.B) 
-=======
-    #chi_a = y.A - _func(p[0],p[3],p[6:10],x.A)
-    #chi_b = y.B - _func(p[1],p[4],p[6:10],x.B) 
-    #chi_d = y.D - _func(p[2],p[5],p[6:10],x.D)
-    chi_a = y.A - _func(p[0],p[3],p[9],p[6:10],x.A)
-    chi_b = y.B - _func(p[1],p[4],p[10],p[6:10],x.B) 
-    chi_d = y.D - _func(p[2],p[5],p[11],p[6:10],x.D)
-    #chi_a = y.A - _func(p[0],p[3],p[9],p[6:9],x.A)
-    #chi_b = y.B - _func(p[1],p[4],p[10],p[6:9],x.B) 
-    #chi_d = y.D - _func(p[2],p[5],p[11],p[6:9],x.D)
->>>>>>> a859fbfe
     # have several priors here as a list
     # y.p is list of 6 priors
     chi_p = np.asarray(y.p) - np.asarray(p[0:6])  
