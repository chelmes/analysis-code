"""
The class for fitting.
"""

import time
import itertools
import numpy as np

from fit_routines import (fit_comb, fit_single, calculate_ranges, compute_dE,
    get_start_values, get_start_values_comb, fitting)
from in_out import read_fitresults, write_fitresults
from interpol import match_lin, match_quad, evaluate_lin
from functions import (func_single_corr, func_ratio, func_const, func_two_corr,
    func_single_corr2, func_sinh, compute_eff_mass)
from statistics import (compute_error, sys_error, sys_error_der, draw_weighted,
    freq_count, draw_gauss_distributed)
from energies import calc_q2, calc_Ecm
from zeta_wrapper import Z
from scattering_length import calculate_scat_len
<<<<<<< HEAD
from phaseshift_functions import compute_phaseshift
from utils import mean_std
=======
from chiral_utils import evaluate_phys
>>>>>>> 041ea1c3

class LatticeFit(object):
    def __init__(self, fitfunc, dt_i=2, dt_f=2, dt=4, xshift=0.,
            correlated=True, debug=0):
        """Create a class for fitting fitfunc.

        Parameters
        ----------
        fitfunc : {0, 1, 2, 3, callable}
            Choose between three predefined functions or an own
            fit function.
        dt_i, dt_f : ints, optional
            The step size for the first and last time slice for the fitting.
        dt : int, optional
            The minimal size of the interval.
        xshift : float, optional
            A shift for the x values of the fit
        correlated : bool
            Use the full covariance matrix or just the errors.
        debug : int, optional
            The level of debugging output
        conf : list of int, the configurations under investigation
        """
        self.debug = debug
        # chose the correct function if using predefined function
        if isinstance(fitfunc, int):
            if fitfunc > 5:
                raise ValueError("No fit function choosen")
            if fitfunc == 2:
                self.npar = 1
            elif fitfunc == 3:
                self.npar = 3
            else:
                self.npar = 2
            functions = {0: func_single_corr, 1: func_ratio, 2: func_const,
                3: func_two_corr, 4: func_single_corr2, 5: func_sinh}
            self.fitfunc = functions.get(fitfunc)
        else:
            self.fitfunc = fitfunc
        self.xshift = xshift
        self.dt = dt
        self.dt_i = dt_i
        self.dt_f = dt_f
        self.correlated = correlated
        self.conf = None

    def fit(self, start, corr, ranges, corrid="", add=None, oldfit=None,
            oldfitpar=None, useall=False, lint=False):
        """Fits fitfunc to a Correlators object.

        The predefined functions describe a single particle correlation
        function, a ratio of single and two-particle correlation
        functions and a constant function.

        Parameters
        ----------
        start : float or sequence of floats or None
            The start parameters for the fit. If None is given the start
            parameters are calculated.
        corr : Correlators
            A correlators object with the data.
        ranges : sequence of ints or sequence of sequences of int
            The ranges in which to fit, either one range for all or one
            range for each data set in corr. Each range consists of a
            lower and an upper bound.
        oldfit : None or FitResult, optional
            Reuse the fit results of an old fit for the new fit.
        corrid : str, optional
            Identifier of the fit result.
        add : None or ndarray, optional
            Additional parameters for the fit function.
        oldfitpar : None, int or sequence of int, optional
            Which parameter of the old fit to use, if there is more
            than one.
        useall : bool
            Using all correlators in the single particle correlator or
            use just the lowest.
        median : bool
            Adjusts fit ranges of fitresult if median is used

        Returns
        -------
        FitResult
            A class that holds all results.
        """
        # sanity check
        if isinstance(ranges[0], (tuple, list, np.ndarray)):
            for r in ranges:
                if r[0] > r[1]:
                    raise ValueError("final t is smaller than initial t")
        else:
            if ranges[0] > ranges[1]:
                raise ValueError("final t is smaller than initial t")

        # check if it is a combined fit or not
        if oldfit is None:
            # no combined fit
            # get the fitranges
            dshape = corr.shape
            ncorr = dshape[-1]
            franges, fshape = calculate_ranges(ranges, dshape, dt_i=self.dt_i,
                    dt_f=self.dt_f, dt=self.dt, debug=self.debug, lintervals=lint)

            # prepare storage
            fitres = FitResult(corrid)
            fitres.set_ranges(franges, fshape)
            shapes_data = [(dshape[0], self.npar, fshape[0][i]) for i in range(ncorr)]
            shapes_other = [(dshape[0], fshape[0][i]) for i in range(ncorr)]
            fitres.create_empty(shapes_data, shapes_other, ncorr)
            del shapes_data, shapes_other

            if start is None:
                # set starting values
                start = get_start_values(ncorr, franges, corr.data, self.npar)
            #print self.correlated

            # do the fitting
            for res in fit_single(self.fitfunc, start, corr, franges,
                    add=add, debug=self.debug, correlated=self.correlated,
                    xshift=self.xshift, npar=self.npar):
                fitres.add_data(*res)
        else:
            # handle the fitranges
            dshape = corr.shape
            oldranges, oldshape = oldfit.get_ranges()
            franges, fshape = calculate_ranges(ranges, dshape, oldshape,
                    dt_i=self.dt_i, dt_f=self.dt_f, dt=self.dt,
                    debug=self.debug, lintervals=lint)

            # generate the shapes for the data
            shapes_data = []
            shapes_other = []
            # iterate over the correlation functions
            #print(fshape)
            ncorr = [len(s) for s in fshape]
            if not useall:
                #print(ncorr)
                ncorr[-2] = 1

            ncorriter = [[x for x in range(n)] for n in ncorr]
            for item in itertools.product(*ncorriter):
                # create the iterator over the fit ranges
                tmp = [fshape[i][x] for i,x in enumerate(item)]
                shapes_data.append((dshape[0], self.npar) + tuple(tmp))
                shapes_other.append((dshape[0],) + tuple(tmp))
            # prepare storage
            fitres = FitResult(corrid)
            fitres.set_ranges(franges, fshape)
            fitres.create_empty(shapes_data, shapes_other, ncorr)
            del shapes_data, shapes_other

            if start is None:
                #print("ncorr")
                #print(ncorr)
                start = get_start_values_comb(ncorr, franges, corr.data, self.npar)
            # do the fitting
            for res in fit_comb(self.fitfunc, start, corr, franges, fshape,
                    oldfit, add, oldfitpar, useall, self.debug, self.xshift,
                    self.correlated):
                fitres.add_data(*res)
        # get the configuration numbers from the correlator object
        fitres.conf = corr.conf
        return fitres

    def chiral_fit(self, X, Y, corrid="", start=None, xcut=None, ncorr=None,debug=0):
        """Fit function to data.
        
        Parameters
        ----------
        X, Y : ndarrays
            The data arrays for X and Y. Assumes ensemble as first axis
            and bootstrap samples as second axis.
        corrid : str
            Identifier for the fit result.
        start : list or tuple or ndarray
            Start value for the fit.
        xcut : float
            A maximal value for the X values. Everything above will not
            be used in the fit.
        debug : int
            The amount of information printed to screen.
        """
        # if no start value given, take an arbitrary value
        if start is None:
            _start = [3.0]
        # make sure start is a tuple, list, or ndarray for leastsq to work
        elif not isinstance(start, (np.ndarray, tuple, list)):
            _start = list(start)
        else:
            _start = start
        # implement a cut on the data if given
        if xcut:
            tmp = X[:,0] < xcut
            _X = X[tmp].T
            _Y = Y[tmp].T
        else:
            _X = X.T
            _Y = Y.T

        # create FitResults
        fitres = FitResult("chiral_fit")
        #shape1 = (_X.shape[0], 1, _X.shape[0])
        #shape1 = (_X.shape[0], len(start), _Y.shape[0])
        #shape2 = (_X.shape[0], _Y.shape[0])
        shape1 = (_Y.shape[0], len(_start), _X.shape[0])
        shape2 = (_Y.shape[0], _X.shape[0])
        if ncorr is None:
            fitres.create_empty(shape1, shape2, 1)
        elif isinstance(ncorr, int):
            fitres.create_empty(shape1, shape2, ncorr)
        else:
            raise ValueError("ncorr needs to be integer")

        # fit the data
        dof = _X.shape[-1] - len(_start)
        # fit every bootstrap sample
        timing = []
        for i, x in enumerate(_X):
            timing.append(time.clock())
            tmpres, tmpchi2, tmppval = fitting(self.fitfunc, x, _Y, _start, debug=debug)
            fitres.add_data((0,i), tmpres, tmpchi2, tmppval)
            #if i % 100:
            #    print("%d of %d finished" % (i+1, _X.shape[0]))
        t1 = np.asarray(timing)
        print("total fit time %fs" % (t1[-1] - t1[0]))
        t2 = t1[1:] - t1[:-1]
        print("time per fit %f +- %fs" % (np.mean(t2), np.std(t2)))
        return fitres

class FitResult(object):
    """Class to hold the results of a fit.

    The data is assumed to have the following layout:
    (nbsample, npar, range [, range, ...])
    where nsample the number of samples is, npar the number of
    parameters and range is a fit range number. Arbitrary many fit
    ranges can be used.

    To keep track labels generated for the data to keep track of the
    fit a fit range comes from and the number of the correlator.

    Next to the data the chi^2 data and the p-values of the fit are
    saved.
    """
    def __init__(self, corr_id, derived=False):
        """Create FitResults with given identifier.

        Parameters
        ----------
        corr_id : str
            The identifier of the fit results.
        derived : bool
            If the data is derived or not.
        conf : list of integers, the configuration numbers of the original data
        """
        self.data = None
        self.pval = None
        self.chi2 = None
        self.label = None
        self.corr_id = corr_id
        self.corr_num = None
        self.fit_ranges = None
        self.fit_ranges_shape = None
        self.derived = derived
        self.error = None
        self.weight = None
        self.conf = None

    @classmethod
    def read(cls, filename):
        """Read data from file.
        """
        tmp = read_fitresults(filename)
        obj = cls(tmp[0][0], tmp[0][3])
        obj.fit_ranges = tmp[1]
        obj.data = tmp[2]
        obj.chi2 = tmp[3]
        obj.pval = tmp[4]
        obj.label = tmp[5]
        obj.conf = tmp[6]
        obj.corr_num = tmp[0][1]
        obj.fit_ranges_shape = tmp[0][2]
        return obj

    def save(self, filename):
        """Save data to disk.

        Parameters
        ----------
        filename : str
            The name of the file.
        """
        tmp = np.empty((4,), dtype=object)
        tmp[0] = self.corr_id
        tmp[1] = self.corr_num
        tmp[2] = self.fit_ranges_shape
        tmp[3] = self.derived
        write_fitresults(filename, tmp, self.fit_ranges, self.data, self.chi2,
            self.pval, self.label, self.conf,False)

    def get_data(self, index):
        """Returns the data at the index.

        Parameters
        ----------
        index : tuple of int
            The index of the data.

        Returns
        -------
        ndarray
            The data.
        """
        if self.data is None:
            raise RuntimeError("No data stored, add data first")
        if isinstance(self.corr_num, int):
            if len(index) != 2:
                raise ValueError("Index has wrong length")
            lindex = self._get_index(index[0])
            return self.data[lindex][:,:,index[1]]
        else:
            if len(index) != 2*len(self.corr_num):
                raise ValueError("Index has wrong length")
            lindex = self._get_index(index[:len(self.corr_num)])
            rindex = [slice(None), slice(None)] + [x for x in index[len(self.corr_num):]]
            return self.data[lindex][rindex]

    def cut_data(self, t_min, t_max, min_dat=7, par=1):
        """ Function to cut data in FitResult object to certain fit ranges
    
        Parameters:
        -----------
        fitres : A FitResult object containing the parameter of interest for all fit
                 ranges
        t_min, t_max : minumum and maximum time of fit ranges
        min_dat : minimum amount of data points in cut
        par : the parameter of the fit result
    
        Returns:
        --------
        fitres_cut : A truncated FitResult object containing only, data, chi2 and pvals for the fit
        ranges of interst
        """
        # Create an empty correlator object for easier plotting
        fitres_cut = FitResult('delta E', derived = False)
        # get fitranges from ratiofit
        range_r, r_r_shape = self.get_ranges()
        # get indices for fitranges of interval
        ranges=[]
        for s,i in enumerate(range_r[0]):
            if i[0] >= t_min and i[1] <= t_max:
                if i[1]-i[0] >= min_dat:
                      ranges.append(s)
                else:
                      continue

        # shape for 1 Correlator, data and pvalues
        shape_dE = (self.data[0].shape[0], self.data[0].shape[1], len(ranges))
        shape_pval = (self.pval[0].shape[0], len(ranges))
        shape1 = [shape_dE for dE in self.data]
        shape2 = [shape_pval for p in self.pval]
        fitres_cut.create_empty(shape1, shape2, 1)
    
        # Get data for error calculation
        # 0 in data is for median mass
        dat = self.data[0][:,:,:,ranges]
        pval = self.pval[0][:,:,ranges]
        chi2 = self.chi2[0][:,:,ranges]
        # add data to FitResult
        fitres_cut.data[0] = dat
        fitres_cut.pval[0] = pval
        fitres_cut.chi2[0] = chi2
        #fitres_cut.fit_ranges = range_r[ranges]
        #fitres_cut.add_data((0,),dat,chi2,pval)
    
        return fitres_cut

    def add_data(self, index, data, chi2, pval):
        """Add data to FitResult.

        The index contains first the indices of the correlators
        and then the indices of the fit ranges.

        Parameters
        ----------
        index : tuple of int
            The index where to save the data
        data : ndarray
            The fit data to add.
        chi2 : ndarray
            The chi^2 of the data.
        pval : ndarray
            The p-values of the data.

        Raises
        ------
        ValueError
            If Index cannot be calculated.
        RuntimeError
            If FitResult object is not initialized.
        """
        if self.data is None:
            raise RuntimeError("No place to store data, call create_empty first")
        if isinstance(self.corr_num, int):
            if len(index) != 2:
                raise ValueError("Index has wrong length")
            lindex = self._get_index(index[0])
            if self.derived:
                self.data[lindex][:, index[1]] = data
            else:
                self.data[lindex][:,:,index[1]] = data
            self.chi2[lindex][:,index[1]] = chi2
            self.pval[lindex][:,index[1]] = pval
        else:
            if len(index) != 2*len(self.corr_num):
                raise ValueError("Index has wrong length")
            lindex = self._get_index(index[:len(self.corr_num)])
            if self.derived:
                rindex = [slice(None)] + [x for x in index[len(self.corr_num):]]
            else:
                rindex = [slice(None), slice(None)] + [x for x in index[len(self.corr_num):]]
            self.data[lindex][rindex] = data
            rindex = [slice(None)] + [x for x in index[len(self.corr_num):]]
            self.chi2[lindex][rindex] = chi2
            self.pval[lindex][rindex] = pval

    def append_data(self, index, data, chi2, pval):
        """Append data to FitResult.

        The index contains first the indices of the correlators
        and then the indices of the fit ranges.

        Parameters
        ----------
        index : tuple of int
            The index where to save the data
        data : ndarray
            The fit data to add.
        chi2 : ndarray
            The chi^2 of the data.
        pval : ndarray
            The p-values of the data.

        Raises
        ------
        ValueError
            If Index cannot be calculated.
        RuntimeError
            If FitResult object is not initialized.
        """
        if self.data is None:
            raise RuntimeError("No place to store data, call create_empty first")
        print(data.shape)
        if isinstance(self.corr_num, int):
            if len(index) != 2:
                raise ValueError("Index has wrong length")
            lindex = self._get_index(index[0])
            tmp_index = data.shape[0]*index[1]
            self.data[lindex][tmp_index:tmp_index+data.shape[0],:,0] = data
            self.chi2[lindex][tmp_index:tmp_index+data.shape[0],0] = chi2
            self.pval[lindex][tmp_index:tmp_index+data.shape[0],0] = pval
        #else:
        #    if len(index) != 2*len(self.corr_num):
        #        raise ValueError("Index has wrong length")
        #    lindex = self._get_index(index[:len(self.corr_num)])
        #    if self.derived:
        #        rindex = [slice(None)] + [x for x in index[len(self.corr_num):]]
        #    else:
        #        rindex = [slice(None), slice(None)] + [x for x in index[len(self.corr_num):]]
        #    self.data[lindex][rindex] = data
        #    rindex = [slice(None)] + [x for x in index[len(self.corr_num):]]
        #    self.chi2[lindex][rindex] = chi2
        #    self.pval[lindex][rindex] = pval

    def _get_index(self, index):
        """Linearize index.

        Parameters
        ----------
        index : int or tuple of ints
            The index to linearize.

        Returns
        -------
        int
            The linearized index.

        Raises
        ------
        ValueError
            If Index cannot be calculated.
        RuntimeError
            If FitResult object is not initialized.
        """
        if self.corr_num is None:
            raise RuntimeError("No place to store data, call create_empty first")

        try:
            if len(index) == 1:
                index = index[0]
        except TypeError:
            pass
        for n, la in enumerate(self.label):
            if np.array_equal(np.asarray(index), la):
                return n
        else:
            raise ValueError("Index cannot be calculated")

    def fr_select(self, frange, debug=0):
        """ Select one fit range of self, keep all shapes as is
        1. This makes combined fits faster

        WARNING,
        data gets overwritten

        Parameters:
        -----------
        par : Parameter to use to singularize (usually it is not the Amplitude
        but the first one)
        """
        self.calc_error()
        select = FitResult("one fit range", False)
        nboot = self.data[0].shape[0]
        npars = self.data[0].shape[1]
        if isinstance(frange, int):
            fr_idx = frange
        else:
            # search index corresponding to fit range
            fr_self, fr_self_shape = self.get_ranges()
            print("fit ranges for %s:" % self.corr_id)
            print(fr_self, fr_self.shape)
            fr_idx = get_fr_idx(fr_self[0],frange)
            print(frange)
            print(fr_self[0][fr_idx])
        shape1 = (nboot,npars,1)
        if debug > 0:
          print("is data derived?")
          print(self.derived)
        shape2 = (nboot,1)
        select.create_empty(shape1,shape2,1)
        select.set_ranges(np.array([[[10,15]]]),[[1,]])
        # usually only one correlator is taken into account
        # copy data to singular
        if self.derived is False:
            res, res_std, res_sys, n_fits = self.error[0]
            select.data[0][:,0,0] = self.data[0][:,0,fr_idx]
            res, res_std, res_sys, n_fits = self.error[1]
            select.data[0][:,1,0] = self.data[0][:,1,fr_idx] 
        else:
            res, res_std, res_sys, n_fits = self.error[0]
            select.data[0][:,0,0] = self.data[0][:,0,fr_idx] 
            
        # set weights accordingly
        select.weight = [[np.array([1.])] for d in range(2)]
        select.error = []
        #select.weight = np.ones(shape2)
        #print select.weight[0]
        #select.pval[0]=np.full(nboot,singular.weight)
        return select

    def singularize(self, debug=0 ):
        """ Set data of self to weighted medians over fit ranges and weights to
        1. This makes combined fits faster

        WARNING,
        data gets overwritten

        Parameters:
        -----------
        par : Parameter to use to singularize (usually it is not the Amplitude
        but the first one)
        """
        self.calc_error()
        singular = FitResult("singular", False)
        nboot = self.data[0].shape[0]
        npars = self.data[0].shape[1]
        if self.derived:
          shape1 = (nboot,1,1)
        else:
          shape1 = (nboot,npars,1)
        if debug > 0:
          print("is self derived?")
          print(self.derived)
        shape2 = (nboot,1)
        singular.create_empty(shape1,shape2,1)
        singular.set_ranges(np.array([[[10,15]]]),[[1,]])
        # usually only one correlator is taken into account
        # copy data to singular
        if self.derived is False:
            res, res_std, res_sys, n_fits = self.error[0]
            singular.data[0][:,0,0] = res[0]
            res, res_std, res_sys, n_fits = self.error[1]
            singular.data[0][:,1,0] = res[0]
        else:
            res, res_std, res_sys, n_fits = self.error[0]
            singular.data[0][:,0,0] = res[0]
            
        # set weights accordingly
        singular.weight = [[np.array([1.])] for d in range(2)]
        singular.error = []
        #singular.weight = np.ones(shape2)
        #print singular.weight[0]
        #singular.pval[0]=np.full(nboot,singular.weight)
        return singular

    def create_empty(self, shape1, shape2, corr_num):
        """Create empty data structures.

        If corr_num is a sequence of ints then shape can be a tuple,
        assuming the same shape for all correlators or a sequence,
        assuming different shapes for every correlator.

        Parameters
        ----------
        shape1, shape2 : tuple of ints or sequence of tuples of ints
        #TODO: The described layout did not work for me (Christopher), do I use
        it wrongly?
            Shape of the data structures, where shape1 has an axis for
            the parameters and shape2 not.
        corr_num : int of sequence of ints.
            Number of correlators.

        Raises
        ------
        ValueError
            If shape and corr_num are incompatible.
        """
        if self.data is not None:
            raise RuntimeError("already initialized!")
        self.data = []
        self.pval = []
        self.chi2 = []
        self.label = []
        self.corr_num = corr_num
        if isinstance(corr_num, (tuple, list)):
            # prepare a combination of all possible correlators using
            # list comprehension and itertools
            comb = [[x for x in range(n)] for n in corr_num]
            if isinstance(shape1[0], int):
                # one shape for all correlators
                if (self.derived == False and len(shape1) != (len(shape2)+1)):
                    raise ValueError("shape1 and shape2 incompatible")
                elif (self.derived == True and len(shape1) != len(shape2)): 
                    raise ValueError("shape1 and shape2 incompatible")
                # iterate over all correlator combinations
                for item in itertools.product(*comb):
                    self.data.append(np.zeros(shape1))
                    self.chi2.append(np.zeros(shape2))
                    self.pval.append(np.zeros(shape2))
                    self.label.append(np.asarray(item))
            else:
                # one shape for every correlator combination
                if len(shape1) != len(shape2):
                    raise ValueError("shape1 and shape2 incompatible")
                if len(shape1) != np.prod(np.asarray(corr_num)):
                    raise ValueError("number of shapes and correlators"\
                            + "incompatible")
                # initialize arrays
                for s1, s2, item in zip(shape1, shape2, itertools.product(*comb)):
                    self.data.append(np.zeros(s1))
                    self.chi2.append(np.zeros(s2))
                    self.pval.append(np.zeros(s2))
                    self.label.append(np.asarray(item))
        # corr_num is an int
        else:
            if isinstance(shape1[0], int):
                if (self.derived == False and len(shape1) != (len(shape2)+1)):
                    raise ValueError("shape1 and shape2 incompatible")
                elif (self.derived == True and len(shape1) != len(shape2)):
                    raise ValueError("shape1 and shape2 incompatible")
                # one shape for all correlators
                for i in range(corr_num):
                    self.data.append(np.zeros(shape1))
                    self.chi2.append(np.zeros(shape2))
                    self.pval.append(np.zeros(shape2))
                    self.label.append(np.asarray(i))
            else:
                # one shape for every correlator combination
                if len(shape1) != corr_num:
                    raise ValueError("number of shapes and correlators"\
                            + "incompatible")
                # initialize arrays
                for s1, s2, i in zip(shape1, shape2, range(corr_num)):
                    self.data.append(np.zeros(s1))
                    self.chi2.append(np.zeros(s2))
                    self.pval.append(np.zeros(s2))
                    self.label.append(np.asarray(i))

    def set_ranges(self, ranges, shape):
        self.fit_ranges = ranges
        self.fit_ranges_shape = shape

    def get_ranges(self):
        """Returns the fit ranges."""
        return self.fit_ranges, self.fit_ranges_shape

    def calc_error(self, rel=False):
        """Calculates the error and weight of data.
        Parameters:
        -----------
          rel : Boolean to control whether the relative error is used
        """
        if self.error is None:
            self.error = []
            self.weight = []
            if self.derived:
                nfits = [d[0].size for d in self.data]
                r, r_std, r_syst, w = sys_error_der(self.data, self.pval)
                self.error.append((r, r_std, r_syst, nfits))
                self.weight.append(w)
            else:
                #print(self.data)
                nfits = [d[0,0].size for d in self.data]
                npar = self.data[0].shape[1]
                for i in range(npar):
                    r, r_std, r_syst, w = sys_error(self.data, self.pval,
                        i,rel=rel)
                    self.error.append((r, r_std, r_syst, nfits))
                    self.weight.append(w)

    def print_data(self, par=0):
        """Prints the errors etc of the data."""
        self.calc_error()

        print("------------------------------")
        print("summary for %s" % self.corr_id)
        if self.derived:
            print("derived values")
            r, rstd, rsys, nfits = self.error[0]
        else:
            print("parameter %d" % par)
            r, rstd, rsys, nfits = self.error[par]
        for i, lab in enumerate(self.label):
            print("correlator %s, %d fits" %(str(lab), nfits[i]))
            if np.fabs(r[i][0]) < 1e-4:
                print("%.4e +- %.4e -%.4e +%.4e" % (r[i][0], rstd[i], rsys[i][0],
                    rsys[i][1]))
            else:
                print("%.5f +- %.5f -%.5f +%.5f" % (r[i][0], rstd[i], rsys[i][0],
                    rsys[i][1]))
        print("------------------------------\n\n")

    def print_details(self):
        """Prints details for every fit."""
        self.calc_error()
        print("------------------------------")
        print("details for %s" % self.corr_id)
        if self.derived:
            # iterate over the correlators
            for i, lab in enumerate(self.label):
                print("correlator %s" % (str(lab)))
                if self.data[i].ndim < 3:
                    for j in range(self.data[i].shape[-1]):
                        # create a string containing the fit parameters
                        tmpstring = " ".join(("%2d:" % (j),
                                              "weight %e" % (self.pval[i][0,j]),
                                              "par: %e +- %e" % mean_std(
                                                  self.data[i][0,j])))
                        print(tmpstring)
                else:
                    for j in range(self.data[i].shape[-1]):
                        # iterate over additional fit intervals
                        nintervals = self.data[i].shape[1:-1]
                        ninteriter = [[x for x in range(n)] for n in nintervals]
                        for item in itertools.product(*ninteriter):
                            # create a string containing the fit parameters
                            select = (slice(None),) + item + (j,)
                            tmpstring = " ".join(("%2d:" % (j),
                                                  "add ranges %s" % str(item),
                                                  "weight %e" % (
                                                      self.pval[i][select][0]),
                                                  "par: %e +- %e" % mean_std(
                                                      self.data[i][select][0])))
                            print(tmpstring)
        else:
            # iterate over the correlators
            for i, lab in enumerate(self.label):
                print("correlator %s" % (str(lab)))
                if self.data[i].ndim < 4:
                    for j, r in enumerate(self.fit_ranges[i]):
                        # create a string containing the fit parameters
                        tmppar = ["par:"]
                        for p in range(self.data[i].shape[1]):
                            tmppar.append("%e +- %e" % mean_std(self.data[i][:,p,j]))
                        tmppar = " ".join(tmppar)
                        tmpstring = " ".join(("%d: range %2d:%2d" % (j, r[0],r[1]),
                                              "chi^2 %e" % (self.chi2[i][0,j]),
                                              "pval %5f" % (self.pval[i][0,j]),
                                              tmppar))
                        print(tmpstring)
                else:
                    for j, r in enumerate(self.fit_ranges[i]):
                        # iterate over additional fit intervals
                        nintervals = self.data[i].shape[2:-1]
                        ninteriter = [[x for x in range(n)] for n in nintervals]
                        for item in itertools.product(*ninteriter):
                            # create a string containing the fit parameters
                            tmppar = ["par:"]
                            for p in range(self.data[i].shape[1]):
                                select = (slice(None), p) + item + (j,)
                                tmppar.append("%e +- %e" % mean_std(
                                    self.data[i][select]))
                            select = (slice(None),) + item + (j,)
                            tmppar = " ".join(tmppar)
                            select = (0,) + item + (j,)
                            tmpstring = " ".join(("%d: range %2d:%2d" % (j, r[0],r[1]),
                                                  "add ranges %s" % str(item),
                                                  "chi^2 %e" % (self.chi2[i][select]),
                                                  "pval %5f" % (self.pval[i][select]),
                                                  tmppar))
                            print(tmpstring)

    def data_for_plot(self, par=0, new=False):
        """Prints the errors etc of the data."""
        if new is True:
          self.error=None
        self.calc_error()

        if self.derived:
            r, rstd, rsys, nfits = self.error[0]
        else:
            r, rstd, rsys, nfits = self.error[par]
        for i, lab in enumerate(self.label):
            res = np.array((r[i][0], rstd[i], rsys[i][0],
                rsys[i][1]))
        return res

    def calc_cot_delta(self, Ecm, L=24, isdependend=True,
            d2=0, irrep="A1"):
        """Calculate the cotangent of the scattering phase.

        Parameters
        ----------
        mass : FitResult
            The mass of the particle.
        parmass : 
            The parameter of the mass fit to tuse.
        L : int, optional
            The spatial extend of the lattice.
        """
        # we need the weight
        self.calc_error()
        Ecm.calc_error()

        # the shape is the same as self
        newshape = [d.shape for d in self.data]
        delta = FitResult("delta", True)
        delta.create_empty(newshape, newshape, self.corr_num)
        cotdelta = FitResult("cotdelta", True)
        cotdelta.create_empty(newshape, newshape, self.corr_num)
        # the Lorentz boost is saved in Ecm.chi2
        for res, res1 in compute_phaseshift(self.data, self.weight[0], Ecm.chi2,
                Ecm.weight[0], L, isdependend, d2, irrep):
            cotdelta.add_data(*res)
            delta.add_data(*res1)
        return delta, cotdelta

    def calc_mk_a0_phys(self, val_phys, func, parself=0, parmass=0, isdependend=True):
        """Calculate the physical point result from fitresult parameters 

        Parameters
        ----------
        val_phys : The physical value at which to evaluate, could change to a
            fitresult
        func : callable, chipt function used for evaluation
        parself, parmass : int, optional
            The parameters for which to do this.
        isdependend : bool
            If mass and self are dependend on each other.
        """
        # we need the weight of both mass and self are the fit parameters of a
        # ChiPT fit
        self.calc_error()
        # mass.calc_error()
        _pars = self.data[0]
        _pars_w = self.weight[:][0]
        nsam = self.data[0].shape[0]
        newshape = (nsam, _pars.shape[-1])
        mka0_phys = FitResult("mka0_phys", True)
        mka0_phys.create_empty(newshape, newshape, 1)
        #for res in evaluate_phys(_ma, _ma_w, _energy, _energy_w, isdependend):
        for res in evaluate_phys(val_phys, _pars, _pars_w, func, isdependend):
            mka0_phys.add_data(*res)
        return mka0_phys

    def calc_dE(self, mass, parself=0, parmass=0, isdependend=True):
        """Calculate dE from own data and the mass of the particles.

        Parameters
        ----------
        mass : FitResult
            The masses of the single particles.
        parself, parmass : int, optional
            The parameters for which to do this.
        isdependend : bool
            If mass and self are dependend on each other.
        """
        # we need the weight of both mass and self
        self.calc_error()
        mass.calc_error()
        # get the mass of the single particles, assuming the
        # first entry of the mass FitResults contains them.
        _ma = mass.data[0][:,parmass]
        _ma_w = mass.weight[parmass][0]
        _energy = self.data[0][:,parself]
        _energy_w = self.weight[parself][0]
        nsam = self.data[0].shape[0]
        newshape = (nsam, _ma.shape[-1], _energy.shape[-1])
        dE = FitResult("dE", True)
        dE.create_empty(newshape, newshape, [1,1])
        for res in compute_dE(_ma, _ma_w, _energy, _energy_w, isdependend):
            dE.add_data(*res)
        return dE

    def calc_scattering_length(self, mass, parself=0, parmass=0, L=24,
            isratio=False, isdependend=True):
        """Calculate the scattering length.
        This only makes sense for correlation functions with no momentum.

        Warning
        -------
        This overwrites the data, so be careful to save the data before.

        Parameters
        ----------
        mass : FitResult
            The masses of the single particles.
        parself, parmass : int, optional
            The parameters for which to do this.
        L : int
            The spatial extend of the lattice.
        isratio : bool
            If self is already the ratio.
        truncated : bool
            If energy has only one fit range dimension
        isdependend : bool
            If mass and self are dependend on each other.
        """
        # we need the weight of both mass and self
        self.calc_error()
        mass.calc_error()
        # get the data
        _mass = mass.data[0][:,parmass]
        #print("mass in scattering length")
        #print(_mass.shape)
        #print(mass.weight)
        _massweight = mass.weight[parmass][0]
        #print(_massweight)
        _energy = self.data[0][:,parself]
        _energyweight = self.weight[parself][0]
        #print(_energyweight)
        nsam = _mass.shape[0]
        # create the new shapes
        scatshape = (nsam, _mass.shape[-1], _energy.shape[-1])
        scatshape_w = scatshape
        # prepare storage
        scat = FitResult("scat_len", True)
        scat.create_empty(scatshape, scatshape_w, [1,1])
        # calculate scattering length
        #print("_energy has shape:")
        #print _energy.shape
        for res in calculate_scat_len(_mass, _massweight, _energy, _energyweight,
                L, isdependend, isratio):
            scat.add_data(*res)
        return scat

    def to_CM(self, par, L=24, d=np.array([0., 0., 1.]), uselattice=True):
        """Transform data to center of mass frame.

        Parameters
        ----------
        par : int
            Which of the fit parameters to transform.
        L : int, optional
            The lattice size.
        d : ndarray, optional
            The total momentum vector of the system.
        uselattice : bool, optional
            Use the lattice formulas or the continuum formulas.
        """
        if self.derived:
            return
        self.calc_error()
        newshapes = [p.shape for p in self.pval]
        Ecm = FitResult("Ecm", True)
        Ecm.create_empty(newshapes, newshapes, self.corr_num)
        nsamples = self.data[0].shape[0]
        for i, data in enumerate(self.data):
            ranges = [[x for x in range(n)] for n in data.shape[2:]]
            for item in itertools.product(*ranges):
                select = (slice(None), par) + item
                gamma, res = calc_Ecm(data[select], d=d, L=L, lattice=uselattice)
                weight = np.ones(nsamples) * self.weight[par][i][item]
                if isinstance(self.label[i], np.ndarray):
                    if self.label[i].ndim == 0:
                        tmp = (self.label[i].item(),)
                    else:
                        tmp = tuple(self.label[i])
                elif not isinstance(self.label[i]):
                    tmp = tuple(self.label[i])
                else:
                    tmp = self.label[i]
                #if np.any(res > 4*0.14463):
                #    print("%s: Ecm over 4*mpi" % str(tmp+item))
                Ecm.add_data(tmp + item, res, gamma, weight)
        return Ecm

    def calc_momentum(self, mass, parmass, L=24, uselattice=True, isdependend=False):
        """Calculate the lattice momentum of the system.

        Parameters
        ----------
        L : int, optional
            The lattice size.
        uselattice : bool, optional
            Use the lattice formulas or the continuum formulas.
        """
        self.calc_error()
        mass.calc_error()

        _ma = mass.data[0][:,parmass]
        _ma_w = mass.weight[parmass][0]
        q2 = FitResult("q2", True)
        if isdependend:
            newshapes = [p.shape for p in self.pval]
            q2.create_empty(newshapes, newshapes, self.corr_num)
        else:
            newshapes = [(d.shape[0],_ma.shape[-1])+tuple(d.shape[1:]) for d in self.data]
            q2.create_empty(newshapes, newshapes, [1, self.corr_num])
        nsamples = self.data[0].shape[0]
        needed = np.zeros((nsamples,))
        if isdependend:
            for i, data in enumerate(self.data):
                weight = (_ma_w * self.weight[0][i].T).T
                for n in range(data.shape[-1]):
                    res = calc_q2(data[...,n], _ma, L=L, lattice=uselattice)
                    #print(res.shape)
                    for m in range(data.shape[-2]):
                        tmp = weight[m,n] * np.ones((nsamples,))
                        q2.add_data((0, i, m, n), res[:,m], needed, tmp)
        else:
            for i, data in enumerate(self.data):
                for n in range(data.shape[-1]):
                    for m in range(_ma.shape[-1]):
                        res = calc_q2(data[...,n], _ma[...,m], L=L, lattice=uselattice)
                        weight = np.ones((nsamples,))*_ma_w[...,m]*self.weight[0][i][n]
                        q2.add_data((0, i, m, n), res, needed, weight)
        return q2

    def evaluate_quark_mass(self, amu_s, obs_eval, obs1, obs2=None, obs3=None,
        meth=0, parobs=1, combine_all=True, debug=0):
      """ evaluate the strange quark mass at obs_match

      Parameters
      ----------
      obs1, obs2, obs3: Up to 3 different Observables are supported at the
          moment (should be easy to extend). Every Observable is a FitResult
          object

      meth: How to match: 0: linear interpolation (only two values)
                          1: linear fit
                          2: quadratic interpolation
      parobs : int
               Which parameter of the results should be taken
      combine_all : Boolean
                    Whether or not all combinations of fit ranges are taken
      """
      if obs2==None and obs3==None:
        raise ValueError("Matching not possible, check input of 2nd (and 3rd) observable!")
      #if obs3==None:
      # Get the we
      # Result has the same layout as one of the observables!
      # TODO: If observables have different layouts break
      shape1 = obs1.data[0].shape
      shape2 = obs1.pval[0].shape
      # prepare shapes
      if combine_all:
          dim_fr1 = shape1[-1]
          dim_fr2 = obs2.data[0].shape[-1]
          layout1 = (shape1[0],dim_fr1*dim_fr2)
      else:
          layout1 = (shape1[0],shape1[-1])

      _obs1 = obs1.data[0][:,parobs]
      _obsweight1 = obs1.pval[0][0]
      if obs2 is not None:
          _obs2 = obs2.data[0][:,parobs]
          _obsweight2 = obs2.pval[0][0]
      if obs3 is not None:
          _obs3 = obs3.data[0][:,parobs]
          _obsweight3 = obs3.pval[0][0]
      _obs_eval = obs_eval
      if debug > 0:
          print("observable to evaluate at")
          print(_obs_eval)

      self.create_empty(layout1, layout1, 1)
      # Decide method beforehand, cheaper in the end

      if meth == 0:
          for res in evaluate_lin(_obs1, _obs2, amu_s, _obsweight1,
              _obsweight2, _obs_eval,combine_all=combine_all):
              self.add_data(*res)

      if meth == 1:
          for res in evaluate_quad(_obs1, _obs2, _obs3, _obsweight1,
                _obsweight2, _obsweight3, amu_s, obs_match):
              self.add_data(*res)

      if meth == 2:
          for res in evaluate_fit(_obs1, _obs2, _obs3, _obsweight1,
                _obsweight2, _obsweight3, amu_s, obs_match):
              self.add_data(*res)

    def match_quark_mass(self, amu_s, obs_match, obs1, obs2=None, obs3=None,
        meth=0, parobs=1, combine_all = True, debug=0):
      """ Match the strange quark mass to an observable in lattice units.

      Parameters
      ----------
      obs1, obs2, obs3: Up to 3 different Observables are supported at the
          moment (should be easy to extend). Every Observable is a FitResult
          object

      meth: How to match: 0: linear interpolation (only two values)
                          1: linear fit
                          2: quadratic interpolation

      """
      if obs2==None and obs3==None:
          raise ValueError("Matching not possible, check input of 2nd (and 3rd) observable!")
      if obs2==None and obs3==None:
          raise ValueError("Matching not possible, check input of 2nd (and 3rd) observable!")
      #if obs3==None:
      # Get the we
      # Result has the same layout as one of the observables!
      # TODO: If observables have different layouts break
      shape1 = obs1.data[0].shape
      shape2 = obs1.pval[0].shape
      # prepare shapes
      if combine_all:
        dim_fr1 = shape1[-1]
        dim_fr2 = obs2.data[0].shape[-1]
        dim_fr3 = obs3.data[0].shape[-1]
        # if we need 3 observables more fit ranges needed
        if meth > 0:
          layout1 = (shape1[0],dim_fr1*dim_fr2*dim_fr3)
        else:
          layout1 = (shape1[0],dim_fr1*dim_fr2)
      else:
        layout1 = (shape1[0],shape1[-1])

      _obs1 = obs1.data[0][:,parobs]
      _obsweight1 = obs1.pval[0][0]
      if obs2 is not None:
          _obs2 = obs2.data[0][:,parobs]
          _obsweight2 = obs2.pval[0][0]
      if obs3 is not None:
          _obs3 = obs3.data[0][:,parobs]
          _obsweight3 = obs3.pval[0][0]
      _obs_match = obs_match
      if debug > 0:
        print("observable to evaluate at")
        print(_obs_match)

      self.create_empty(layout1, layout1, 1)
      # Decide method beforehand, cheaper in the end

      if meth == 0:
          for res in match_lin(_obs1, _obs2, amu_s, _obsweight1,
              _obsweight2, _obs_match, combine_all):
              self.add_data(*res)

      elif meth == 1:
          for res in match_quad(_obs1, _obs2, _obs3, _obsweight1,
              _obsweight2, _obsweight3, amu_s, _obs_match, combine_all):
              self.add_data(*res)

      elif meth == 2:
          for res in match_fit(_obs1, _obs2, _obs3, _obsweight1,
              _obsweight2, _obsweight3, amu_s, _obs_match):
              self.add_data(*res)

    def mult_obs(self, other, corr_id="Product", isdependend=False):
      """Multiply two observables in order to treat them as a new observable.

        Warning
        -------
        This overwrites the data, so be careful to save the data before.
      
      Parameters
      ----------
      other: FitResult object that gets multiplied with self in a
          weightpreserving way.
      corr_id: Id of derived observable

      """
      # Self determines the resulting layout
      layout = self.data[0].shape
      boots = layout[0] 
      ranges1 = layout[1]
      if self.data[0].ndim == 3:
          ranges2 = layout[2]
      else:
          ranges2 = 0
      
      # Check ranges and samples for compliance
      if layout[0] != other.data[0].shape[0]:
          raise ValueError("Number of Bootstrapsamples not compatible!")
      if isdependend:
          if layout[1] != other.data[0][0].shape[1]:
              raise ValueError("Number of same parameter fit ranges not compatible!\n"
                + "%d vs. %d" % (layout[1], other.data[0][0].shape[1]))
      # Deal with observable
      product = np.zeros_like(self.data[0])
      for b, arr0 in enumerate(other.data[0]):
          for r_self, arr1 in enumerate(arr0[1]):
              product[b][r_self] = np.multiply(arr1, self.data[0][b][r_self])

      # Deal with observable weights
      # Get weights for all fit ranges (1 sample is sufficient)
      weights_0 = self.pval[0][0]
      # prepare new weight array
      weights_prod = np.zeros_like(weights_0)
      # multiply weights of first observable with observable of second
      #print(self.weight[0].shape)
      #print(other.weight[0].shape)
      if isdependend:
          for idx, weights_1 in enumerate(other.weight[1][0]):
              weights_prod[idx] = np.multiply(weights_1, weights_0[idx])
      else:
          for idx, weights_1 in enumerate(other.weight):
              weights_prod[idx] = np.multiply(weights_1, weights_0[idx])
      
      # Get array into right shape for calculation
      weights = np.tile( weights_prod.flatten(), boots ).reshape(boots, ranges1,
          ranges2)

      # prepare storage
      mult_obs = FitResult(corr_id, True)
      mult_obs.create_empty(layout, layout, [1,1])
      mult_obs.data[0] = product
      mult_obs.pval[0] = weights
      return mult_obs

    def mult_obs_single(self, other, corr_id="Product"):
        """Multiply two observables in order to treat them as a new observable.

          Warning
          -------
          This overwrites the data, so be careful to save the data before.
        
        Parameters
        ----------
        other: FitResult object that gets multiplied with self in a
            weightpreserving way.
        corr_id: Id of derived observable

        """
        # Self determines the resulting layout
        layout = self.data[0].shape
        boots = layout[0] 
        ranges1 = layout[2]
        if self.data[0].ndim == 3:
            ranges2 = layout[2]
        else:
            ranges2 = 0
        
        # Check ranges and samples for compliance
        if layout[0] != other.data[0].shape[0]:
            raise ValueError("Number of Bootstrapsamples not compatible!")
        if layout[1] != other.data[0].shape[1]:
            raise ValueError("Number of same parameter fit ranges not compatible!\n"
              + "%d vs. %d" % (layout[1], other.data[0].shape[1]))

        # Deal with observables
        product = np.zeros_like(self.data[0])
        for b, arr0 in enumerate(other.data[0]):
            for r_self, arr1 in enumerate(arr0):
                product[b][r_self] = np.multiply(arr1, self.data[0][b][r_self])

        # Deal with observable weights
        # Get weights for all fit ranges (1 sample is sufficient)
        weights_0 = self.pval[0][0]
        # prepare new weight array
        weights_prod = np.zeros_like(weights_0)
        # multiply weights of first observable with observable of second
        for idx, weights_1 in enumerate(other.weight[1][0]):
            weights_prod[idx] = np.multiply(weights_1, weights_0[idx])

        # Get array into right shape for calculation
        weights = np.tile( weights_prod.flatten(), boots ).reshape(boots, ranges1)

        # prepare storage
        mult_obs = FitResult(corr_id, True)
        mult_obs.create_empty(layout, layout, [1,1])
        mult_obs.data[0] = product
        mult_obs.pval[0] = weights
        return mult_obs

    def res_reduced(self, samples=20, corr_id='reduced', m_a0 = False):
        """Take boolean 1d intersection of two arrays to choose certain fitranges and
        corresponding data.
  
        This function flattens the data wrt the fit ranges. Thus the structure of
        different observables will get lost.
        
        Parameters
        ----------
        vals : 
            The chosen weights as result of draw_weighted

        Returns
        -------
        res_sorted :
            The intersected data and weights as a new FitResult object.
        
        """
        # Self determines the resulting layout
        layout = self.data[0].shape
        boots = layout[0] 

        # Reshape data in dependence of correlator type
        if self.derived == True:
            if m_a0 is True:
                ndim = self.data[0].shape[1]*self.data[0].shape[2]
                flat_data = self.data[0].reshape((boots,ndim))
                flat_weights = self.pval[0][0].reshape(ndim)
            else:
                ndim = self.data[0].shape[2]
                print ndim
                print self.data[0][:,1].shape
                flat_data = self.data[0][:,1].reshape((boots,ndim))
                flat_weights = self.pval[0][0].reshape(ndim)
        else:
            ndim = self.data[0].shape[2]
            print(ndim)
            print(self.data[0][:,1].shape)
            flat_data = self.data[0][:,1].reshape((boots,ndim))
            flat_weights = self.pval[0][0].reshape(ndim)

        vals = draw_weighted(flat_weights, samples=samples)
        ranges = vals.shape[0]
        # Get frequency count of sorted vals 
        freq_vals = freq_count(vals, verb=False)
        # Create empty fitresult to add data
        res_sorted = FitResult(corr_id, derived=True)
        store1 = (boots, ranges)
        store2 = (boots,ranges)
        res_sorted.create_empty(store1, store2 ,1)
        # get frequencies and indices in original data
        intersect = np.zeros_like(freq_vals)
        # replace first column
        wght_draw_unq = freq_vals[:,0]
        intersect[:,0] = np.asarray(np.nonzero(np.in1d(flat_weights, wght_draw_unq)))
        intersect[:,1] = freq_vals[:,1]
        print intersect
        # TODO: solve this by an iterator
        ind=0
        for i,v in enumerate(intersect):
            for cnt in range(int(v[1])):
                targ_ind = (0,ind)
                weight = np.tile(freq_vals[i,0],boots)
                data = flat_data[:,v[0]]
                chi2_dummy = np.zeros_like(weight)
                res_sorted.add_data(targ_ind,data,chi2_dummy,weight)
                ind += 1

        return res_sorted

    def fse_multiply(self, mean, std):
        """Do finite size corrections to the data."""
        # loop over principal correlators
        for d in self.data:
            # get the needed shape of samples
            shape = (d.shape[0],)
            # get bootstrap samples of corrections
            fse = draw_gauss_distributed(mean, std, shape)
            for x in np.nditer(d, op_flags=["readwrite"], 
                    flags=["external_loop"], order="F"):
                x[...]=x*fse
        if self.error is not None:
            self.error = None
            self.calc_error()

    def fse_divide(self, mean, std):
        """Do finite size corrections to the data."""
        # loop over principal correlators
        for d in self.data:
            # get the needed shape of samples
            shape = (d.shape[0],)
            # get bootstrap samples of corrections
            fse = draw_gauss_distributed(mean, std, shape)
            for x in np.nditer(d, op_flags=["readwrite"], 
                    flags=["external_loop"], order="F"):
                x[...]=x/fse
        if self.error is not None:
            self.error = None
            self.calc_error()

    def fse_add(self, mean, std):
        """Do finite size corrections to the data."""
        # loop over principal correlators
        for d in self.data:
            # get the needed shape of samples
            shape = (d.shape[0],)
            # get bootstrap samples of corrections
            fse = draw_gauss_distributed(mean, std, shape)
            for x in np.nditer(d, op_flags=["readwrite"], 
                    flags=["external_loop"], order="F"):
                x[...]=x + fse
        if self.error is not None:
            self.error = None
            self.calc_error()

    def fse_subtract(self, mean, std):
        """Do finite size corrections to the data."""
        # loop over principal correlators
        for d in self.data:
            # get the needed shape of samples
            shape = (d.shape[0],)
            # get bootstrap samples of corrections
            fse = draw_gauss_distributed(mean, std, shape)
            for x in np.nditer(d, op_flags=["readwrite"], 
                    flags=["external_loop"], order="F"):
                x[...]=x - fse
        if self.error is not None:
            self.error = None
            self.calc_error()

def init_fitreslst(fnames):
  """Read fitresults from a list of filenames and return the list
  """
  reslst = []
  for f in fnames:
    tmp = FitResult.read(f)
    reslst.append(tmp)
  return reslst


def get_fr_idx(search,find):
    
    # loop over outer dimension of search
    idx=[]
    for i,r in enumerate(search):
      if r[0] == find[0]:
        if r[1] == find[1]:
          idx.append(i)
    if len(idx) == 0:
      idx.append(0)
      print("fit range not found")
    return idx[0]


if __name__ == "__main__":
    pass<|MERGE_RESOLUTION|>--- conflicted
+++ resolved
@@ -17,12 +17,9 @@
 from energies import calc_q2, calc_Ecm
 from zeta_wrapper import Z
 from scattering_length import calculate_scat_len
-<<<<<<< HEAD
 from phaseshift_functions import compute_phaseshift
 from utils import mean_std
-=======
 from chiral_utils import evaluate_phys
->>>>>>> 041ea1c3
 
 class LatticeFit(object):
     def __init__(self, fitfunc, dt_i=2, dt_f=2, dt=4, xshift=0.,
