--- conflicted
+++ resolved
@@ -833,10 +833,6 @@
         for res in calculate_scat_len(_mass, _massweight, _energy, _energyweight,
                 L, isdependend, isratio):
             scat.add_data(*res)
-<<<<<<< HEAD
-        print(scat.pval[0].shape)
-=======
->>>>>>> d6b12f94
         return scat
 
     def to_CM(self, par, L=24, d=np.array([0., 0., 1.]), uselattice=True):
@@ -1182,7 +1178,6 @@
                 flat_data = self.data[0][:,1].reshape((boots,ndim))
                 flat_weights = self.pval[0][0].reshape(ndim)
         else:
-<<<<<<< HEAD
           ndim = self.data[0].shape[2]
           print ndim
           print self.data[0][:,1].shape
@@ -1222,39 +1217,6 @@
           ind += 1
 
       return res_sorted
-=======
-            ndim = self.data[0].shape[2]
-            flat_data = self.data[0][:,1].reshape((boots,ndim))
-            self.calc_error()
-            flat_weights = self.weight[1]
-
-        vals = draw_weighted(flat_weights, samples=samples)
-        ranges = vals.shape[0]
-        # Get frequency count of sorted vals 
-        freq_vals = freq_count(vals, verb=False)
-        # Create empty fitresult to add data
-        res_sorted = FitResult(corr_id, derived=True)
-        store1 = (boots, ranges)
-        store2 = (boots,ranges)
-        res_sorted.create_empty(store1, store2 ,1)
-        # get frequencies and indices in original data
-        intersect = np.zeros_like(freq_vals)
-        # replace first column
-        wght_draw_unq = freq_vals[:,0]
-        intersect[:,0] = np.asarray(np.nonzero(np.in1d(flat_weights, wght_draw_unq)))
-        intersect[:,1] = freq_vals[:,1]
-        # TODO: solve this by an iterator
-        ind=0
-        for i,v in enumerate(intersect):
-            for cnt in range(int(v[1])):
-                targ_ind = (0,ind)
-                weight = np.tile(freq_vals[i,0],boots)
-                data = flat_data[:,v[0]]
-                chi2_dummy = np.zeros_like(weight)
-                res_sorted.add_data(targ_ind,data,chi2_dummy,weight)
-                ind += 1
-
-        return res_sorted
 
     def fse_multiply(self, mean, std):
         """Do finite size corrections to the data."""
@@ -1315,7 +1277,6 @@
         if self.error is not None:
             self.error = None
             self.calc_error()
->>>>>>> d6b12f94
 
 if __name__ == "__main__":
     pass