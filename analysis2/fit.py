"""
The class for fitting.
"""

import time
import itertools
import numpy as np

from fit_routines import (fit_comb, fit_single, calculate_ranges, compute_dE,
    get_start_values, get_start_values_comb, fitting)
from in_out import read_fitresults, write_fitresults
from interpol import match_lin, match_quad, evaluate_lin
from functions import (func_single_corr, func_ratio, func_const, func_two_corr,
    func_two_corr_shifted, func_single_corr2, func_sinh, compute_eff_mass,
    func_two_corr_therm)
from statistics import (compute_error, sys_error, sys_error_der, draw_weighted,
    freq_count, draw_gauss_distributed)
from energies import calc_q2, calc_Ecm
from zeta_wrapper import Z
from scattering_length import calculate_scat_len
<<<<<<< HEAD
from chiral_utils import evaluate_phys
=======
from phaseshift_functions import compute_phaseshift
>>>>>>> a8c6b502

class LatticeFit(object):
    def __init__(self, fitfunc, dt_i=2, dt_f=2, dt=4, xshift=0.,
            correlated=True, debug=0):
        """Create a class for fitting fitfunc.

        Parameters
        ----------
        fitfunc : {0, 1, 2, 3, 4, 5, 6, 7, callable}
            Choose between three predefined functions or an own
            fit function.
        dt_i, dt_f : ints, optional
            The step size for the first and last time slice for the fitting.
        dt : int, optional
            The minimal size of the interval.
        xshift : float, optional
            A shift for the x values of the fit
        correlated : bool
            Use the full covariance matrix or just the errors.
        debug : int, optional
            The level of debugging output
        conf : list of int, the configurations under investigation
        """
        self.debug = debug
        # chose the correct function if using predefined function
        if isinstance(fitfunc, int):
            if fitfunc > 7:
                raise ValueError("No fit function choosen")
            if fitfunc == 2:
                self.npar = 1
            elif fitfunc == 3:
                self.npar = 3
            elif fitfunc == 6:
                self.npar = 2
            elif fitfunc == 7:
                self.npar = 3
            else:
                self.npar = 2
            functions = {0: func_single_corr, 1: func_ratio, 2: func_const,
                3: func_two_corr, 4: func_single_corr2, 5: func_sinh,
                6: func_two_corr_shifted, 7: func_two_corr_therm}
            self.fitfunc = functions.get(fitfunc)
        else:
            self.fitfunc = fitfunc
        self.xshift = xshift
        self.dt = dt
        self.dt_i = dt_i
        self.dt_f = dt_f
        self.correlated = correlated
        self.conf = None

    def fit(self, start, corr, ranges, corrid="", add=None, oldfit=None,
            oldfitpar=None, useall=False, lint=False):
        """Fits fitfunc to a Correlators object.

        The predefined functions describe a single particle correlation
        function, a ratio of single and two-particle correlation
        functions and a constant function.

        Parameters
        ----------
        start : float or sequence of floats or None
            The start parameters for the fit. If None is given the start
            parameters are calculated.
        corr : Correlators
            A correlators object with the data.
        ranges : sequence of ints or sequence of sequences of int
            The ranges in which to fit, either one range for all or one
            range for each data set in corr. Each range consists of a
            lower and an upper bound.
        oldfit : None or FitResult, optional
            Reuse the fit results of an old fit for the new fit.
        corrid : str, optional
            Identifier of the fit result.
        add : None or ndarray, optional
            Additional parameters for the fit function.
        oldfitpar : None, int or sequence of int, optional
            Which parameter of the old fit to use, if there is more
            than one.
        useall : bool
            Using all correlators in the single particle correlator or
            use just the lowest.
        median : bool
            Adjusts fit ranges of fitresult if median is used

        Returns
        -------
        FitResult
            A class that holds all results.
        """
        # sanity check
        #if isinstance(ranges[0], (tuple, list, np.ndarray)):
        #    for r in ranges:
        #        if r[0] > r[1]:
        #            raise ValueError("final t is smaller than initial t")
        #else:
        #    if ranges[0] > ranges[1]:
        #        raise ValueError("final t is smaller than initial t")

        # check if it is a combined fit or not
        if oldfit is None:
            # no combined fit
            # get the fitranges
            dshape = corr.shape
            ncorr = dshape[-1]
            franges, fshape = calculate_ranges(ranges, dshape, dt_i=self.dt_i,
                    dt_f=self.dt_f, dt=self.dt, debug=self.debug, lintervals=lint)

            # prepare storage
            fitres = FitResult(corrid)
            fitres.set_ranges(franges, fshape)
            shapes_data = [(dshape[0], self.npar, fshape[0][i]) for i in range(ncorr)]
            shapes_other = [(dshape[0], fshape[0][i]) for i in range(ncorr)]
            fitres.create_empty(shapes_data, shapes_other, ncorr)
            del shapes_data, shapes_other

            if start is None:
                # set starting values
                start = get_start_values(ncorr, franges, corr.data, self.npar)
            print self.correlated

            # do the fitting
            for res in fit_single(self.fitfunc, start, corr, franges,
                    add=add, debug=self.debug, correlated=self.correlated,
                    xshift=self.xshift, npar=self.npar):
                fitres.add_data(*res)
        else:
            # handle the fitranges
            dshape = corr.shape
            oldranges, oldshape = oldfit.get_ranges()
            franges, fshape = calculate_ranges(ranges, dshape, oldshape,
                    dt_i=self.dt_i, dt_f=self.dt_f, dt=self.dt,
                    debug=self.debug, lintervals=lint)

            # generate the shapes for the data
            shapes_data = []
            shapes_other = []
            # iterate over the correlation functions
            #print(fshape)
            ncorr = [len(s) for s in fshape]
            if not useall:
                print(ncorr)
                ncorr[-2] = 1

            ncorriter = [[x for x in range(n)] for n in ncorr]
            for item in itertools.product(*ncorriter):
                # create the iterator over the fit ranges
                tmp = [fshape[i][x] for i,x in enumerate(item)]
                shapes_data.append((dshape[0], self.npar) + tuple(tmp))
                shapes_other.append((dshape[0],) + tuple(tmp))
            # prepare storage
            fitres = FitResult(corrid)
            fitres.set_ranges(franges, fshape)
            fitres.create_empty(shapes_data, shapes_other, ncorr)
            del shapes_data, shapes_other

            if start is None:
                #print("ncorr")
                #print(ncorr)
                start = get_start_values_comb(ncorr, franges, corr.data, self.npar)
            # do the fitting
            for res in fit_comb(self.fitfunc, start, corr, franges, fshape,
                    oldfit, add, oldfitpar, useall, self.debug, self.xshift,
                    self.correlated):
                fitres.add_data(*res)
        # get the configuration numbers from the correlator object
        fitres.conf = corr.conf
        return fitres

    def chiral_fit(self, X, Y, corrid="", start=None, xcut=None, ncorr=None,debug=0):
        """Fit function to data.
        
        Parameters
        ----------
        X, Y : ndarrays
            The data arrays for X and Y. Assumes ensemble as first axis
            and bootstrap samples as second axis.
        corrid : str
            Identifier for the fit result.
        start : list or tuple or ndarray
            Start value for the fit.
        xcut : float
            A maximal value for the X values. Everything above will not
            be used in the fit.
        debug : int
            The amount of information printed to screen.
        """
        # if no start value given, take an arbitrary value
        if start is None:
            _start = [3.0]
        # make sure start is a tuple, list, or ndarray for leastsq to work
        elif not isinstance(start, (np.ndarray, tuple, list)):
            _start = list(start)
        else:
            _start = start
        # implement a cut on the data if given
        if xcut:
            tmp = X[:,0] < xcut
            _X = X[tmp].T
            _Y = Y[tmp].T
        else:
            _X = X.T
            _Y = Y.T

        # create FitResults
        fitres = FitResult("chiral_fit")
        #shape1 = (_X.shape[0], 1, _X.shape[0])
        #shape1 = (_X.shape[0], len(start), _Y.shape[0])
        #shape2 = (_X.shape[0], _Y.shape[0])
        shape1 = (_Y.shape[0], len(start), _X.shape[0])
        shape2 = (_Y.shape[0], _X.shape[0])
        if ncorr is None:
          fitres.create_empty(shape1, shape2, 1)
        elif isinstance(ncorr, int):
          fitres.create_empty(shape1, shape2,ncorr)
        else:
          raise ValueError("ncorr needs to be integer")

        # fit the data
        dof = _X.shape[-1] - len(_start)
        # fit every bootstrap sample
        timing = []
        for i, x in enumerate(_X):
            timing.append(time.clock())
            tmpres, tmpchi2, tmppval = fitting(self.fitfunc, x, _Y, _start, debug=debug)
            fitres.add_data((0,i), tmpres, tmpchi2, tmppval)
            #if i % 100:
            #    print("%d of %d finished" % (i+1, _X.shape[0]))
        t1 = np.asarray(timing)
        print("total fit time %fs" % (t1[-1] - t1[0]))
        t2 = t1[1:] - t1[:-1]
        print("time per fit %f +- %fs" % (np.mean(t2), np.std(t2)))
        return fitres

class FitResult(object):
    """Class to hold the results of a fit.

    The data is assumed to have the following layout:
    (nbsample, npar, range [, range, ...])
    where nsample the number of samples is, npar the number of
    parameters and range is a fit range number. Arbitrary many fit
    ranges can be used.

    To keep track labels generated for the data to keep track of the
    fit a fit range comes from and the number of the correlator.

    Next to the data the chi^2 data and the p-values of the fit are
    saved.
    """
    def __init__(self, corr_id, derived=False):
        """Create FitResults with given identifier.

        Parameters
        ----------
        corr_id : str
            The identifier of the fit results.
        derived : bool
            If the data is derived or not.
        conf : list of integers, the configuration numbers of the original data
        """
        self.data = None
        self.pval = None
        self.chi2 = None
        self.label = None
        self.corr_id = corr_id
        self.corr_num = None
        self.fit_ranges = None
        self.fit_ranges_shape = None
        self.derived = derived
        self.error = None
        self.weight = None
        self.conf = None

    @classmethod
    def read(cls, filename):
        """Read data from file.
        """
        tmp = read_fitresults(filename)
        obj = cls(tmp[0][0], tmp[0][3])
        obj.fit_ranges = tmp[1]
        obj.data = tmp[2]
        obj.chi2 = tmp[3]
        obj.pval = tmp[4]
        obj.label = tmp[5]
        obj.conf = tmp[6]
        obj.corr_num = tmp[0][1]
        obj.fit_ranges_shape = tmp[0][2]
        return obj

    def save(self, filename):
        """Save data to disk.

        Parameters
        ----------
        filename : str
            The name of the file.
        """
        tmp = np.empty((4,), dtype=object)
        tmp[0] = self.corr_id
        tmp[1] = self.corr_num
        tmp[2] = self.fit_ranges_shape
        tmp[3] = self.derived
        write_fitresults(filename, tmp, self.fit_ranges, self.data, self.chi2,
            self.pval, self.label, self.conf,False)

    def get_data(self, index):
        """Returns the data at the index.

        Parameters
        ----------
        index : tuple of int
            The index of the data.

        Returns
        -------
        ndarray
            The data.
        """
        if self.data is None:
            raise RuntimeError("No data stored, add data first")
        if isinstance(self.corr_num, int):
            if len(index) != 2:
                raise ValueError("Index has wrong length")
            lindex = self._get_index(index[0])
            return self.data[lindex][:,:,index[1]]
        else:
            if len(index) != 2*len(self.corr_num):
                raise ValueError("Index has wrong length")
            lindex = self._get_index(index[:len(self.corr_num)])
            rindex = [slice(None), slice(None)] + [x for x in index[len(self.corr_num):]]
            return self.data[lindex][rindex]

    def cut_data(self, t_min, t_max, min_dat=7, par=1):
        """ Function to cut data in FitResult object to certain fit ranges
    
        Parameters:
        -----------
        fitres : A FitResult object containing the parameter of interest for all fit
                 ranges
        t_min, t_max : minumum and maximum time of fit ranges
        min_dat : minimum amount of data points in cut
        par : the parameter of the fit result
    
        Returns:
        --------
        fitres_cut : A truncated FitResult object containing only, data, chi2 and pvals for the fit
        ranges of interst
        """
        # Create an empty correlator object for easier plotting
        fitres_cut = FitResult('delta E', derived = False)
        # get fitranges from ratiofit
        range_r, r_r_shape = self.get_ranges()
        # get indices for fitranges of interval
        ranges=[]
        for s,i in enumerate(range_r[0]):
          if i[0] >= t_min and i[1] <= t_max:
            if i[1]-i[0] >= min_dat:
              ranges.append(s)
            else:
              continue

        # shape for 1 Correlator, data and pvalues
        shape_dE = (self.data[0].shape[0], self.data[0].shape[1], len(ranges))
        shape_pval = (self.pval[0].shape[0], len(ranges))
        shape1 = [shape_dE for dE in self.data]
        shape2 = [shape_pval for p in self.pval]
        fitres_cut.create_empty(shape1, shape2, 1)
    
        # Get data for error calculation
        # 0 in data is for median mass
        dat = self.data[0][:,:,:,ranges]
        pval = self.pval[0][:,:,ranges]
        chi2 = self.chi2[0][:,:,ranges]
        # add data to FitResult
        fitres_cut.data[0] = dat
        fitres_cut.pval[0] = pval
        fitres_cut.chi2[0] = chi2
        #fitres_cut.fit_ranges = range_r[ranges]
        #fitres_cut.add_data((0,),dat,chi2,pval)
    
        return fitres_cut

    def add_data(self, index, data, chi2, pval):
        """Add data to FitResult.

        The index contains first the indices of the correlators
        and then the indices of the fit ranges.

        Parameters
        ----------
        index : tuple of int
            The index where to save the data
        data : ndarray
            The fit data to add.
        chi2 : ndarray
            The chi^2 of the data.
        pval : ndarray
            The p-values of the data.

        Raises
        ------
        ValueError
            If Index cannot be calculated.
        RuntimeError
            If FitResult object is not initialized.
        """
        if self.data is None:
            raise RuntimeError("No place to store data, call create_empty first")
        print(data.shape)
        if isinstance(self.corr_num, int):
            if len(index) != 2:
                raise ValueError("Index has wrong length")
            lindex = self._get_index(index[0])
            if self.derived:
                self.data[lindex][:, index[1]] = data
            else:
                self.data[lindex][:,:,index[1]] = data
            self.chi2[lindex][:,index[1]] = chi2
            self.pval[lindex][:,index[1]] = pval
        else:
            if len(index) != 2*len(self.corr_num):
                raise ValueError("Index has wrong length")
            lindex = self._get_index(index[:len(self.corr_num)])
            if self.derived:
                rindex = [slice(None)] + [x for x in index[len(self.corr_num):]]
            else:
                rindex = [slice(None), slice(None)] + [x for x in index[len(self.corr_num):]]
            self.data[lindex][rindex] = data
            rindex = [slice(None)] + [x for x in index[len(self.corr_num):]]
            self.chi2[lindex][rindex] = chi2
            self.pval[lindex][rindex] = pval

    def append_data(self, index, data, chi2, pval):
        """Append data to FitResult.

        The index contains first the indices of the correlators
        and then the indices of the fit ranges.

        Parameters
        ----------
        index : tuple of int
            The index where to save the data
        data : ndarray
            The fit data to add.
        chi2 : ndarray
            The chi^2 of the data.
        pval : ndarray
            The p-values of the data.

        Raises
        ------
        ValueError
            If Index cannot be calculated.
        RuntimeError
            If FitResult object is not initialized.
        """
        if self.data is None:
            raise RuntimeError("No place to store data, call create_empty first")
        print(data.shape)
        if isinstance(self.corr_num, int):
            if len(index) != 2:
                raise ValueError("Index has wrong length")
            lindex = self._get_index(index[0])
            tmp_index = data.shape[0]*index[1]
            self.data[lindex][tmp_index:tmp_index+data.shape[0],:,0] = data
            self.chi2[lindex][tmp_index:tmp_index+data.shape[0],0] = chi2
            self.pval[lindex][tmp_index:tmp_index+data.shape[0],0] = pval
        #else:
        #    if len(index) != 2*len(self.corr_num):
        #        raise ValueError("Index has wrong length")
        #    lindex = self._get_index(index[:len(self.corr_num)])
        #    if self.derived:
        #        rindex = [slice(None)] + [x for x in index[len(self.corr_num):]]
        #    else:
        #        rindex = [slice(None), slice(None)] + [x for x in index[len(self.corr_num):]]
        #    self.data[lindex][rindex] = data
        #    rindex = [slice(None)] + [x for x in index[len(self.corr_num):]]
        #    self.chi2[lindex][rindex] = chi2
        #    self.pval[lindex][rindex] = pval

    def _get_index(self, index):
        """Linearize index.

        Parameters
        ----------
        index : int or tuple of ints
            The index to linearize.

        Returns
        -------
        int
            The linearized index.

        Raises
        ------
        ValueError
            If Index cannot be calculated.
        RuntimeError
            If FitResult object is not initialized.
        """
        if self.corr_num is None:
            raise RuntimeError("No place to store data, call create_empty first")

        try:
            if len(index) == 1:
                index = index[0]
        except TypeError:
            pass
        for n, la in enumerate(self.label):
            if np.array_equal(np.asarray(index), la):
                return n
        else:
            raise ValueError("Index cannot be calculated")

    def fr_select(self, frange, debug=0):
        """ Select one fit range of self, keep all shapes as is
        1. This makes combined fits faster

        WARNING,
        data gets overwritten

        Parameters:
        -----------
        par : Parameter to use to singularize (usually it is not the Amplitude
        but the first one)
        """
        self.calc_error()
        select = FitResult("one fit range", False)
        nboot = self.data[0].shape[0]
        npars = self.data[0].shape[1]
        if isinstance(frange, int):
            fr_idx = frange
        else:
            # search index corresponding to fit range
            fr_self, fr_self_shape = self.get_ranges()
            print("fit ranges for %s:" % self.corr_id)
            print(fr_self, fr_self.shape)
            fr_idx = get_fr_idx(fr_self[0],frange)
            print(frange)
            print(fr_self[0][fr_idx])
        shape1 = (nboot,npars,1)
        if debug > 0:
          print("is data derived?")
          print(self.derived)
        shape2 = (nboot,1)
        select.create_empty(shape1,shape2,1)
        select.set_ranges(np.array([[[10,15]]]),[[1,]])
        # usually only one correlator is taken into account
        # copy data to singular
        if self.derived is False:
            res, res_std, res_sys, n_fits = self.error[0]
            select.data[0][:,0,0] = self.data[0][:,0,fr_idx]
            res, res_std, res_sys, n_fits = self.error[1]
            select.data[0][:,1,0] = self.data[0][:,1,fr_idx] 
        else:
            res, res_std, res_sys, n_fits = self.error[0]
            select.data[0][:,0,0] = self.data[0][:,0,fr_idx] 
            
        # set weights accordingly
        select.weight = [[np.array([1.])] for d in range(2)]
        select.error = []
        #select.weight = np.ones(shape2)
        #print select.weight[0]
        #select.pval[0]=np.full(nboot,singular.weight)
        return select

    def singularize(self, debug=0 ):
        """ Set data of self to weighted medians over fit ranges and weights to
        1. This makes combined fits faster

        WARNING,
        data gets overwritten

        Parameters:
        -----------
        par : Parameter to use to singularize (usually it is not the Amplitude
        but the first one)
        """
        self.calc_error()
        singular = FitResult("singular", False)
        nboot = self.data[0].shape[0]
        npars = self.data[0].shape[1]
        if self.derived:
          shape1 = (nboot,1,1)
        else:
          shape1 = (nboot,npars,1)
        if debug > 0:
          print("is self derived?")
          print(self.derived)
        shape2 = (nboot,1)
        # Get number of correlators self.data is a list of fitresults
        ncorr = len(self.data)
        # One correlator
        if ncorr == 1:
            singular.create_empty(shape1,shape2,1)
            singular.set_ranges(np.array([[[10,15]]]),[[1,]])
            # usually only one correlator is taken into account
            # copy data to singular
            if self.derived is False:
                res, res_std, res_sys, n_fits = self.error[0]
                singular.data[0][:,0,0] = res[0]
                res, res_std, res_sys, n_fits = self.error[1]
                singular.data[0][:,1,0] = res[0]
            else:
                res, res_std, res_sys, n_fits = self.error[0]
                singular.data[0][:,0,0] = res[0]
            print("Original values:")
            print(self.error)
            print("Singular values:")
            print(singular.data[0][0,0,0])
                
            # set weights accordingly
            singular.weight = [[np.array([1.])] for d in range(2)]
            singular.error = []
        # several correlators
        else:
            singular.create_empty(shape1,shape2,ncorr)
            singular.set_ranges(np.array([[[10,15]]]),[[1,]])
            for n in range(ncorr):
                # usually only one correlator is taken into account
                # copy data to singular
                if self.derived is False:
                    res, res_std, res_sys, n_fits = self.error[0]
                    singular.data[n][:,0,0] = res[n]
                    res, res_std, res_sys, n_fits = self.error[1]
                    singular.data[n][:,1,0] = res[n]
                else:
                    res, res_std, res_sys, n_fits = self.error[0]
                    singular.data[n][:,0,0] = res[n]
                print("Original values:")
                print(self.error)
                print("Singular values:")
                print(singular.data[n][0,0,0])
                    
                # set weights accordingly
                singular.weight = [[np.array([1.])] for d in range(2)]
                singular.error = None
        return singular

    def create_empty(self, shape1, shape2, corr_num):
        """Create empty data structures.

        If corr_num is a sequence of ints then shape can be a tuple,
        assuming the same shape for all correlators or a sequence,
        assuming different shapes for every correlator.

        Parameters
        ----------
        shape1, shape2 : tuple of ints or sequence of tuples of ints
        #TODO: The described layout did not work for me (Christopher), do I use
        it wrongly?
            Shape of the data structures, where shape1 has an axis for
            the parameters and shape2 not.
        corr_num : int of sequence of ints.
            Number of correlators.

        Raises
        ------
        ValueError
            If shape and corr_num are incompatible.
        """
        if self.data is not None:
            raise RuntimeError("already initialized!")
        self.data = []
        self.pval = []
        self.chi2 = []
        self.label = []
        self.corr_num = corr_num
        if isinstance(corr_num, (tuple, list)):
            # prepare a combination of all possible correlators using
            # list comprehension and itertools
            comb = [[x for x in range(n)] for n in corr_num]
            if isinstance(shape1[0], int):
                # one shape for all correlators
                if (self.derived == False and len(shape1) != (len(shape2)+1)):
                    raise ValueError("shape1 and shape2 incompatible")
                elif (self.derived == True and len(shape1) != len(shape2)): 
                    raise ValueError("shape1 and shape2 incompatible")
                # iterate over all correlator combinations
                for item in itertools.product(*comb):
                    self.data.append(np.zeros(shape1))
                    self.chi2.append(np.zeros(shape2))
                    self.pval.append(np.zeros(shape2))
                    self.label.append(np.asarray(item))
            else:
                # one shape for every correlator combination
                if len(shape1) != len(shape2):
                    raise ValueError("shape1 and shape2 incompatible")
                if len(shape1) != np.prod(np.asarray(corr_num)):
                    raise ValueError("number of shapes and correlators"\
                            + "incompatible")
                # initialize arrays
                for s1, s2, item in zip(shape1, shape2, itertools.product(*comb)):
                    self.data.append(np.zeros(s1))
                    self.chi2.append(np.zeros(s2))
                    self.pval.append(np.zeros(s2))
                    self.label.append(np.asarray(item))
        # corr_num is an int
        else:
            if isinstance(shape1[0], int):
                if (self.derived == False and len(shape1) != (len(shape2)+1)):
                    raise ValueError("shape1 and shape2 incompatible")
                elif (self.derived == True and len(shape1) != len(shape2)):
                    raise ValueError("shape1 and shape2 incompatible")
                # one shape for all correlators
                for i in range(corr_num):
                    self.data.append(np.zeros(shape1))
                    self.chi2.append(np.zeros(shape2))
                    self.pval.append(np.zeros(shape2))
                    self.label.append(np.asarray(i))
            else:
                # one shape for every correlator combination
                if len(shape1) != corr_num:
                    raise ValueError("number of shapes and correlators"\
                            + "incompatible")
                # initialize arrays
                for s1, s2, i in zip(shape1, shape2, range(corr_num)):
                    self.data.append(np.zeros(s1))
                    self.chi2.append(np.zeros(s2))
                    self.pval.append(np.zeros(s2))
                    self.label.append(np.asarray(i))

    def set_ranges(self, ranges, shape):
        self.fit_ranges = ranges
        self.fit_ranges_shape = shape

    def get_ranges(self):
        """Returns the fit ranges."""
        return self.fit_ranges, self.fit_ranges_shape

    def calc_error(self, rel=False):
        """Calculates the error and weight of data.
        Parameters:
        -----------
          rel : Boolean to control whether the relative error is used
        """
        if self.error is None:
            self.error = []
            self.weight = []
            if self.derived:
                nfits = [d[0].size for d in self.data]
                r, r_std, r_syst, w = sys_error_der(self.data, self.pval)
                self.error.append((r, r_std, r_syst, nfits))
                self.weight.append(w)
            else:
                #print(self.data)
                nfits = [d[0,0].size for d in self.data]
                npar = self.data[0].shape[1]
                for i in range(npar):
                    r, r_std, r_syst, w = sys_error(self.data, self.pval,
                        i,rel=rel)
                    self.error.append((r, r_std, r_syst, nfits))
                    self.weight.append(w)

    def print_data(self, par=0):
        """Prints the errors etc of the data."""
        self.calc_error()

        print("------------------------------")
        print("summary for %s" % self.corr_id)
        if self.derived:
            print("derived values")
            r, rstd, rsys, nfits = self.error[0]
        else:
            print("parameter %d" % par)
            r, rstd, rsys, nfits = self.error[par]
        for i, lab in enumerate(self.label):
            print("correlator %s, %d fits" %(str(lab), nfits[i]))
            if np.fabs(r[i][0]) < 1e-4:
                print("%.4e +- %.4e -%.4e +%.4e" % (r[i][0], rstd[i], rsys[i][0],
                    rsys[i][1]))
            else:
                print("%.5f +- %.5f -%.5f +%.5f" % (r[i][0], rstd[i], rsys[i][0],
                    rsys[i][1]))
        print("------------------------------\n\n")

    def print_details(self):
        """Prints details for every fit."""
        print("------------------------------")
        print("details for %s" % self.corr_id)
        if self.derived:
            # iterate over the correlators
            for i, lab in enumerate(self.label):
                print("correlator %s" % (str(lab)))
                if self.data[i].ndim < 3:
                    for j in range(self.data[i].shape[-1]):
                        # create a string containing the fit parameters
                        tmpstring = " ".join(("%2d:" % (j),
                                              "weight %e" % (self.pval[i][0,j]),
                                              "par: %e" % (self.data[i][0,j])))
                        print(tmpstring)
                else:
                    for j in range(self.data[i].shape[-1]):
                        # iterate over additional fit intervals
                        nintervals = self.data[i].shape[1:-1]
                        ninteriter = [[x for x in range(n)] for n in nintervals]
                        for item in itertools.product(*ninteriter):
                            # create a string containing the fit parameters
                            select = (slice(None),) + item + (j,)
                            tmpstring = " ".join(("%2d:" % (j),
                                                  "add ranges %s" % str(item),
                                                  "weight %e" % (self.pval[i][select][0]),
                                                  "par: %e +- %e" %
                                                  (self.data[i][select][0],
                                                    np.std(self.data[i][select]))))
                            print(tmpstring)
        else:
            # iterate over the correlators
            for i, lab in enumerate(self.label):
                print("correlator %s" % (str(lab)))
                if self.data[i].ndim < 4:
                    for j, r in enumerate(self.fit_ranges[i]):
                        # create a string containing the fit parameters
                        tmppar = ["par:"]
                        for p in range(self.data[i].shape[1]):
                          tmppar.append("%e +- %e" % (self.data[i][0,p,j], np.std(self.data[i][:,p,j])))
                        tmppar = " ".join(tmppar)
                        # Relative error for tmpstring
                        #rel_err = np.std(self.data[i][:,p,j])/self.data[i][select][0] 
                        tmpstring = " ".join(("%d: range %2d:%2d" % (j, r[0],r[1]),
                                              "chi^2/dof %e" %
                                              (self.chi2[i][0,j]/(r[1]-r[0]-self.data[i].shape[1])),
                                              "pval %5f" % (self.pval[i][0,j]),
                                              #"rel. err: %e" % rel_err,
                                              #"p-val*rel.err: %e" 
                                              #%(rel_err*self.pval[i][0,j]),
                                              tmppar))
                        print(tmpstring)
                else:
                    for j, r in enumerate(self.fit_ranges[i]):
                        # iterate over additional fit intervals
                        nintervals = self.data[i].shape[2:-1]
                        ninteriter = [[x for x in range(n)] for n in nintervals]
                        for item in itertools.product(*ninteriter):
                            # create a string containing the fit parameters
                            tmppar = ["par:"]
                            for p in range(self.data[i].shape[1]):
                                select = (slice(None), p) + item + (j,)
                                tmppar.append("%e" % (self.data[i][select])[0])
                            # Relative error for tmpstring
                            rel_err = np.std(self.data[i][select])/self.data[i][select][0] 
                            select = (slice(None),) + item + (j,)
                            tmppar = " ".join(tmppar)
                            select = (0,) + item + (j,)
                            tmpstring = " ".join(("%d: range %2d:%2d" % (j, r[0],r[1]),
                                                  "add ranges %s" % str(item),
                                                  "chi^2/dof %e" % 
                                                  (self.chi2[i][select]/(r[1]-r[0]-self.data[i].shape[1])),
                                                  "pval %5f" % (self.pval[i][select]),
                                                  "rel. err: %e" % rel_err,
                                                  "p-val*rel.err: %e" 
                                                  %(rel_err*self.pval[i][select]),
                                                  tmppar))
                            print(tmpstring)

    def data_for_plot(self, par=0, new=False):
        """Prints the errors etc of the data."""
        if new is True:
          self.error=None
        self.calc_error()

        if self.derived:
            r, rstd, rsys, nfits = self.error[0]
        else:
            r, rstd, rsys, nfits = self.error[par]
        for i, lab in enumerate(self.label):
            res = np.array((r[i][0], rstd[i], rsys[i][0],
                rsys[i][1]))
        return res

    def calc_cot_delta(self, Ecm, L=24, isdependend=True,
            d2=0, irrep="A1"):
        """Calculate the cotangent of the scattering phase.

        Parameters
        ----------
        mass : FitResult
            The mass of the particle.
        parmass : 
            The parameter of the mass fit to tuse.
        L : int, optional
            The spatial extend of the lattice.
        """
        # we need the weight
        self.calc_error()
        Ecm.calc_error()

        # the shape is the same as self
        newshape = [d.shape for d in self.data]
        delta = FitResult("delta", True)
        delta.create_empty(newshape, newshape, self.corr_num)
        cotdelta = FitResult("cotdelta", True)
        cotdelta.create_empty(newshape, newshape, self.corr_num)
        # the Lorentz boost is saved in Ecm.chi2
        for res, res1 in compute_phaseshift(self.data, self.weight[0], Ecm.chi2,
                Ecm.weight[0], L, isdependend, d2, irrep):
            cotdelta.add_data(*res)
            delta.add_data(*res1)
        return delta, cotdelta

    def calc_cot_delta_twopart(self, mass, parmass=0, L=24, isdependend=False,
            d2=0, irrep="A1"):
        """Calculate the cotangent of the scattering phase if two different
        particles are involved.

        Parameters
        ----------
        mass : tuple of FitResult
            The masses of the particle.
        parmass : 
            The parameter of the mass fit to tuse.
        L : int, optional
            The spatial extend of the lattice.
        """
        if not self.derived or self.corr_id != "Ecm":
            raise RuntimeError("change to center of mass frame first")
        # we need the weight
        self.calc_error()
        mass[0].calc_error()
        mass[1].calc_error()
        _ma0 = mass[0].data[0][:,parmass]
        _ma_w0 = mass[0].weight[parmass]
        _ma1 = mass[0].data[0][:,parmass]
        _ma_w1 = mass[1].weight[parmass]
        nsam = _ma.shape[0]
        if isdependend:
            newshape = [d.shape for d in self.data]
        else:
            newshape = [(nsam,_ma.shape[-1],d.shape[-1]) for d in self.data]
        delta = FitResult("delta", True)
        delta.create_empty(newshape, newshape, [1, len(self.data)])
        for res in compute_phaseshift(self.data, self.weight, _ma, _ma_w, L,
                isdependend, d2, irrep):
            delta.add_data(*res)
        return delta

    def calc_mk_a0_phys(self, val_phys, func, parself=0, parmass=0, isdependend=True):
        """Calculate the physical point result from fitresult parameters 

        Parameters
        ----------
        val_phys : The physical value at which to evaluate, could change to a
            fitresult
        func : callable, chipt function used for evaluation
        parself, parmass : int, optional
            The parameters for which to do this.
        isdependend : bool
            If mass and self are dependend on each other.
        """
        # we need the weight of both mass and self are the fit parameters of a
        # ChiPT fit
        self.calc_error()
        # mass.calc_error()
        _pars = self.data[0]
        _pars_w = self.weight[:][0]
        nsam = self.data[0].shape[0]
        newshape = (nsam, _pars.shape[-1])
        mka0_phys = FitResult("mka0_phys", True)
        mka0_phys.create_empty(newshape, newshape, 1)
        #for res in evaluate_phys(_ma, _ma_w, _energy, _energy_w, isdependend):
        for res in evaluate_phys(val_phys, _pars, _pars_w, func, isdependend):
            mka0_phys.add_data(*res)
        return mka0_phys

    def calc_dE(self, mass, parself=0, parmass=0, isdependend=True):
        """Calculate dE from own data and the mass of the particles.

        Parameters
        ----------
        mass : FitResult
            The masses of the single particles.
        parself, parmass : int, optional
            The parameters for which to do this.
        isdependend : bool
            If mass and self are dependend on each other.
        """
        # we need the weight of both mass and self
        self.calc_error()
        mass.calc_error()
        # get the mass of the single particles, assuming the
        # first entry of the mass FitResults contains them.
        _ma = mass.data[0][:,parmass]
        _ma_w = mass.weight[parmass][0]
        _energy = self.data[0][:,parself]
        _energy_w = self.weight[parself][0]
        nsam = self.data[0].shape[0]
        newshape = (nsam, _ma.shape[-1], _energy.shape[-1])
        dE = FitResult("dE", True)
        dE.create_empty(newshape, newshape, [1,1])
        for res in compute_dE(_ma, _ma_w, _energy, _energy_w, isdependend):
            dE.add_data(*res)
        return dE

    def calc_scattering_length(self, mass, parself=0, parmass=0, L=24,
            isratio=False, isdependend=True,rf_est=None):
        """Calculate the scattering length.
        This only makes sense for correlation functions with no momentum.

        Warning
        -------
        This overwrites the data, so be careful to save the data before.

        Parameters
        ----------
        mass : FitResult
            The masses of the single particles.
        parself, parmass : int, optional
            The parameters for which to do this.
        L : int
            The spatial extend of the lattice.
        isratio : bool
            If self is already the ratio.
        truncated : bool
            If energy has only one fit range dimension
        isdependend : bool
            If mass and self are dependend on each other.
        """
        # we need the weight of both mass and self
        self.calc_error()
        mass.calc_error()
        # get the data
        _mass = mass.data[0][:,parmass]
        print("mass in scattering length")
        print(_mass.shape)
        print(mass.weight)
        _massweight = mass.weight[parmass][0]
        print(_massweight)
        _energy = self.data[0][:,parself]
        _energyweight = self.weight[parself][0]
        print(_energyweight)
        nsam = _mass.shape[0]
        # create the new shapes
        scatshape = (nsam, _mass.shape[-1], _energy.shape[-1])
        scatshape_w = scatshape
        # prepare storage
        scat = FitResult("scat_len", True)
        scat.create_empty(scatshape, scatshape_w, [1,1])
        # calculate scattering length
        print("_energy has shape:")
        print _energy.shape
        for res in calculate_scat_len(_mass, _massweight, _energy, _energyweight,
                L, isdependend, isratio, rf_est):
            scat.add_data(*res)
        return scat

    def to_CM(self, par, L=24, d=np.array([0., 0., 1.]), uselattice=True):
        """Transform data to center of mass frame.

        Parameters
        ----------
        par : int
            Which of the fit parameters to transform.
        L : int, optional
            The lattice size.
        d : ndarray, optional
            The total momentum vector of the system.
        uselattice : bool, optional
            Use the lattice formulas or the continuum formulas.
        """
        if self.derived:
            return
        self.calc_error()
        newshapes = [p.shape for p in self.pval]
        Ecm = FitResult("Ecm", True)
        Ecm.create_empty(newshapes, newshapes, self.corr_num)
        nsamples = self.data[0].shape[0]
        for i, data in enumerate(self.data):
            ranges = [[x for x in range(n)] for n in data.shape[2:]]
            for item in itertools.product(*ranges):
                select = (slice(None), par) + item
                gamma, res = calc_Ecm(data[select], d=d, L=L, lattice=uselattice)
                weight = np.ones(nsamples) * self.weight[par][i][item]
                if isinstance(self.label[i], np.ndarray):
                    if self.label[i].ndim == 0:
                        tmp = (self.label[i].item(),)
                    else:
                        tmp = tuple(self.label[i])
                elif not isinstance(self.label[i]):
                    tmp = tuple(self.label[i])
                else:
                    tmp = self.label[i]
                #if np.any(res > 4*0.14463):
                #    print("%s: Ecm over 4*mpi" % str(tmp+item))
                Ecm.add_data(tmp + item, res, gamma, weight)
        return Ecm

    def calc_momentum(self, mass, parmass, L=24, uselattice=True, isdependend=False):
        """Calculate the lattice momentum of the system.

        Parameters
        ----------
        L : int, optional
            The lattice size.
        uselattice : bool, optional
            Use the lattice formulas or the continuum formulas.
        """
        self.calc_error()

        _ma = mass.data[0][:,parmass]
        _ma_w = mass.weight[parmass][0]
        q2 = FitResult("q2", True)
        if isdependend:
            newshapes = [p.shape for p in self.pval]
            q2.create_empty(newshapes, newshapes, self.corr_num)
        else:
            newshapes = [(d.shape[0],_ma.shape[-1])+tuple(d.shape[1:]) for d in self.data]
            q2.create_empty(newshapes, newshapes, [1, self.corr_num])
        nsamples = self.data[0].shape[0]
        needed = np.zeros((nsamples,))
        if isdependend:
            for i, data in enumerate(self.data):
                weight = (_ma_w * self.weight[0][i].T).T
                for n in range(data.shape[-1]):
                    res = calc_q2(data[...,n], _ma, L=L, lattice=uselattice)
                    #print(res.shape)
                    for m in range(data.shape[-2]):
                        tmp = weight[m,n] * np.ones((nsamples,))
                        q2.add_data((0, i, m, n), res[:,m], needed, tmp)
        else:
            for i, data in enumerate(self.data):
                for n in range(data.shape[-1]):
                    for m in range(_ma.shape[-1]):
                        res = calc_q2(data[...,n], _ma[...,m], L=L, lattice=uselattice)
                        weight = np.ones((nsamples,))*_ma_w[...,m]*self.weight[0][i][n]
                        q2.add_data((0, i, m, n), res, needed, weight)
        return q2

    def evaluate_quark_mass(self, amu_s, obs_eval, obs1, obs2=None, obs3=None,
        meth=0, parobs=1, combine_all=True, debug=0):
      """ evaluate the strange quark mass at obs_match

      Parameters
      ----------
      obs1, obs2, obs3: Up to 3 different Observables are supported at the
          moment (should be easy to extend). Every Observable is a FitResult
          object

      meth: How to match: 0: linear interpolation (only two values)
                          1: linear fit
                          2: quadratic interpolation
      parobs : int
               Which parameter of the results should be taken
      combine_all : Boolean
                    Whether or not all combinations of fit ranges are taken
      """
      if obs2==None and obs3==None:
        raise ValueError("Matching not possible, check input of 2nd (and 3rd) observable!")
      #if obs3==None:
      # Get the we
      # Result has the same layout as one of the observables!
      # TODO: If observables have different layouts break
      shape1 = obs1.data[0].shape
      shape2 = obs1.pval[0].shape
      # prepare shapes
      if combine_all:
        dim_fr1 = shape1[-1]
        dim_fr2 = obs2.data[0].shape[-1]
        layout1 = (shape1[0],dim_fr1*dim_fr2)
      else:
        layout1 = (shape1[0],shape1[-1])

      _obs1 = obs1.data[0][:,parobs]
      _obsweight1 = obs1.pval[0][0]
      if obs2 is not None:
        _obs2 = obs2.data[0][:,parobs]
        _obsweight2 = obs2.pval[0][0]
      if obs3 is not None:
        _obs3 = obs3.data[0][:,parobs]
        _obsweight3 = obs3.pval[0][0]
      _obs_eval = obs_eval
      if debug > 0:
        print("observable to evaluate at")
        print(_obs_eval)

      self.create_empty(layout1, layout1, 1)
      # Decide method beforehand, cheaper in the end

      if meth == 0:
        for res in evaluate_lin(_obs1, _obs2, amu_s, _obsweight1,
            _obsweight2, _obs_eval,combine_all=combine_all):
            self.add_data(*res)

      if meth == 1:
        for res in evaluate_quad(_obs1, _obs2, _obs3, _obsweight1,
            _obsweight2, _obsweight3, amu_s, obs_match):
            self.add_data(*res)

      if meth == 2:
        for res in evaluate_fit(_obs1, _obs2, _obs3, _obsweight1,
            _obsweight2, _obsweight3, amu_s, obs_match):
            self.add_data(*res)

    def match_quark_mass(self, amu_s, obs_match, obs1, obs2=None, obs3=None,
        meth=0, parobs=1, combine_all = True, debug=0):
      """ Match the strange quark mass to an observable in lattice units.

      Parameters
      ----------
      obs1, obs2, obs3: Up to 3 different Observables are supported at the
          moment (should be easy to extend). Every Observable is a FitResult
          object

      meth: How to match: 0: linear interpolation (only two values)
                          1: linear fit
                          2: quadratic interpolation

      """
      if obs2==None and obs3==None:
        raise ValueError("Matching not possible, check input of 2nd (and 3rd) observable!")
      if obs2==None and obs3==None:
        raise ValueError("Matching not possible, check input of 2nd (and 3rd) observable!")
      #if obs3==None:
      # Get the we
      # Result has the same layout as one of the observables!
      # TODO: If observables have different layouts break
      shape1 = obs1.data[0].shape
      shape2 = obs1.pval[0].shape
      # prepare shapes
      if combine_all:
        dim_fr1 = shape1[-1]
        dim_fr2 = obs2.data[0].shape[-1]
        dim_fr3 = obs3.data[0].shape[-1]
        # if we need 3 observables more fit ranges needed
        if meth > 0:
          layout1 = (shape1[0],dim_fr1*dim_fr2*dim_fr3)
        else:
          layout1 = (shape1[0],dim_fr1*dim_fr2)
      else:
        layout1 = (shape1[0],shape1[-1])

      _obs1 = obs1.data[0][:,parobs]
      _obsweight1 = obs1.pval[0][0]
      if obs2 is not None:
        _obs2 = obs2.data[0][:,parobs]
        _obsweight2 = obs2.pval[0][0]
      if obs3 is not None:
        _obs3 = obs3.data[0][:,parobs]
        _obsweight3 = obs3.pval[0][0]
      _obs_match = obs_match
      if debug > 0:
        print("observable to evaluate at")
        print(_obs_match)

      self.create_empty(layout1, layout1, 1)
      # Decide method beforehand, cheaper in the end

      if meth == 0:
        for res in match_lin(_obs1, _obs2, amu_s, _obsweight1,
            _obsweight2, _obs_match, combine_all):
            self.add_data(*res)

      if meth == 1:
        for res in match_quad(_obs1, _obs2, _obs3, _obsweight1,
            _obsweight2, _obsweight3, amu_s, _obs_match, combine_all):
            self.add_data(*res)

      if meth == 2:
        for res in match_fit(_obs1, _obs2, _obs3, _obsweight1,
            _obsweight2, _obsweight3, amu_s, _obs_match):
            self.add_data(*res)

    def mult_obs(self, other, corr_id="Product", isdependend=False):
      """Multiply two observables in order to treat them as a new observable.

        Warning
        -------
        This overwrites the data, so be careful to save the data before.
      
      Parameters
      ----------
      other: FitResult object that gets multiplied with self in a
          weightpreserving way.
      corr_id: Id of derived observable

      """
      # Self determines the resulting layout
      layout = self.data[0].shape
      boots = layout[0] 
      ranges1 = layout[1]
      if self.data[0].ndim == 3:
        ranges2 = layout[2]
      else:
        ranges2 = 0
      
      # Check ranges and samples for compliance
      if layout[0] != other.data[0].shape[0]:
        raise ValueError("Number of Bootstrapsamples not compatible!")
      if isdependend:
          if layout[1] != other.data[0][0].shape[1]:
            raise ValueError("Number of same parameter fit ranges not compatible!\n"
                + "%d vs. %d" % (layout[1], other.data[0][0].shape[1]))
      # Deal with observable
      product = np.zeros_like(self.data[0])
      for b, arr0 in enumerate(other.data[0]):
        for r_self, arr1 in enumerate(arr0[1]):
          product[b][r_self] = np.multiply(arr1, self.data[0][b][r_self])

      # Deal with observable weights
      # Get weights for all fit ranges (1 sample is sufficient)
      weights_0 = self.pval[0][0]
      # prepare new weight array
      weights_prod = np.zeros_like(weights_0)
      # multiply weights of first observable with observable of second
      print self.weight
      print other.weight
      if isdependend:
        for idx, weights_1 in enumerate(other.weight[1][0]):
           weights_prod[idx] = np.multiply(weights_1, weights_0[idx])
      else:
        for idx, weights_1 in enumerate(other.weight):
           weights_prod[idx] = np.multiply(weights_1, weights_0[idx])
      
      # Get array into right shape for calculation
      weights = np.tile( weights_prod.flatten(), boots ).reshape(boots, ranges1,
          ranges2)

      # prepare storage
      mult_obs = FitResult(corr_id, True)
      mult_obs.create_empty(layout, layout, [1,1])
      mult_obs.data[0] = product
      mult_obs.pval[0] = weights
      return mult_obs

    def mult_obs_single(self, other, corr_id="Product"):
        """Multiply two observables in order to treat them as a new observable.

          Warning
          -------
          This overwrites the data, so be careful to save the data before.
        
        Parameters
        ----------
        other: FitResult object that gets multiplied with self in a
            weightpreserving way.
        corr_id: Id of derived observable

        """
        # Self determines the resulting layout
        layout = self.data[0].shape
        boots = layout[0] 
        ranges1 = layout[2]
        if self.data[0].ndim == 3:
            ranges2 = layout[2]
        else:
            ranges2 = 0
        
        # Check ranges and samples for compliance
        if layout[0] != other.data[0].shape[0]:
            raise ValueError("Number of Bootstrapsamples not compatible!")
        if layout[1] != other.data[0].shape[1]:
            raise ValueError("Number of same parameter fit ranges not compatible!\n"
              + "%d vs. %d" % (layout[1], other.data[0].shape[1]))

        # Deal with observables
        product = np.zeros_like(self.data[0])
        for b, arr0 in enumerate(other.data[0]):
            for r_self, arr1 in enumerate(arr0):
                product[b][r_self] = np.multiply(arr1, self.data[0][b][r_self])

        # Deal with observable weights
        # Get weights for all fit ranges (1 sample is sufficient)
        weights_0 = self.pval[0][0]
        # prepare new weight array
        weights_prod = np.zeros_like(weights_0)
        # multiply weights of first observable with observable of second
        for idx, weights_1 in enumerate(other.weight[1][0]):
            weights_prod[idx] = np.multiply(weights_1, weights_0[idx])

        # Get array into right shape for calculation
        weights = np.tile( weights_prod.flatten(), boots ).reshape(boots, ranges1)

        # prepare storage
        mult_obs = FitResult(corr_id, True)
        mult_obs.create_empty(layout, layout, [1,1])
        mult_obs.data[0] = product
        mult_obs.pval[0] = weights
        return mult_obs

    def res_reduced(self, samples=20, corr_id='reduced', m_a0 = False):
        """Take boolean 1d intersection of two arrays to choose certain fitranges and
        corresponding data.
  
        This function flattens the data wrt the fit ranges. Thus the structure of
        different observables will get lost.
        
        Parameters
        ----------
        vals : 
            The chosen weights as result of draw_weighted

        Returns
        -------
        res_sorted :
            The intersected data and weights as a new FitResult object.
        
        """
        # Self determines the resulting layout
        layout = self.data[0].shape
        boots = layout[0] 

        # Reshape data in dependence of correlator type
        if self.derived == True:
            if m_a0 is True:
                ndim = self.data[0].shape[1]*self.data[0].shape[2]
                flat_data = self.data[0].reshape((boots,ndim))
                flat_weights = self.pval[0][0].reshape(ndim)
            else:
                ndim = self.data[0].shape[2]
                print ndim
                print self.data[0][:,1].shape
                flat_data = self.data[0][:,1].reshape((boots,ndim))
                flat_weights = self.pval[0][0].reshape(ndim)
        else:
          ndim = self.data[0].shape[2]
          print ndim
          print self.data[0][:,1].shape
          flat_data = self.data[0][:,1].reshape((boots,ndim))
          flat_weights = self.pval[0][0].reshape(ndim)

        vals = draw_weighted(flat_weights, samples=samples)
        ranges = vals.shape[0]
        # Get frequency count of sorted vals 
        freq_vals = freq_count(vals, verb=False)
        # Create empty fitresult to add data
        res_sorted = FitResult(corr_id, derived=True)
        store1 = (boots, ranges)
        store2 = (boots,ranges)
        res_sorted.create_empty(store1, store2 ,1)
        # get frequencies and indices in original data
        intersect = np.zeros_like(freq_vals)
        # replace first column
        wght_draw_unq = freq_vals[:,0]
        intersect[:,0] = np.asarray(np.nonzero(np.in1d(flat_weights, wght_draw_unq)))
        intersect[:,1] = freq_vals[:,1]
        print intersect
        # TODO: solve this by an iterator
        ind=0
        for i,v in enumerate(intersect):
          for cnt in range(int(v[1])):
            targ_ind = (0,ind)
            weight = np.tile(freq_vals[i,0],boots)
            data = flat_data[:,v[0]]
            chi2_dummy = np.zeros_like(weight)
            res_sorted.add_data(targ_ind,data,chi2_dummy,weight)
            ind += 1

        return res_sorted

    def fse_multiply(self, mean, std):
        """Do finite size corrections to the data."""
        # loop over principal correlators
        for d in self.data:
            # get the needed shape of samples
            shape = (d.shape[0],)
            # get bootstrap samples of corrections
            fse = draw_gauss_distributed(mean, std, shape)
            for x in np.nditer(d, op_flags=["readwrite"], 
                    flags=["external_loop"], order="F"):
                x[...]=x*fse
        if self.error is not None:
            self.error = None
            self.calc_error()

    def fse_divide(self, mean, std):
        """Do finite size corrections to the data."""
        # loop over principal correlators
        for d in self.data:
            # get the needed shape of samples
            shape = (d.shape[0],)
            # get bootstrap samples of corrections
            fse = draw_gauss_distributed(mean, std, shape)
            for x in np.nditer(d, op_flags=["readwrite"], 
                    flags=["external_loop"], order="F"):
                x[...]=x/fse
        if self.error is not None:
            self.error = None
            self.calc_error()

    def fse_add(self, mean, std):
        """Do finite size corrections to the data."""
        # loop over principal correlators
        for d in self.data:
            # get the needed shape of samples
            shape = (d.shape[0],)
            # get bootstrap samples of corrections
            fse = draw_gauss_distributed(mean, std, shape)
            for x in np.nditer(d, op_flags=["readwrite"], 
                    flags=["external_loop"], order="F"):
                x[...]=x + fse
        if self.error is not None:
            self.error = None
            self.calc_error()

    def fse_subtract(self, mean, std):
        """Do finite size corrections to the data."""
        # loop over principal correlators
        for d in self.data:
            # get the needed shape of samples
            shape = (d.shape[0],)
            # get bootstrap samples of corrections
            fse = draw_gauss_distributed(mean, std, shape)
            for x in np.nditer(d, op_flags=["readwrite"], 
                    flags=["external_loop"], order="F"):
                x[...]=x - fse
        if self.error is not None:
            self.error = None
            self.calc_error()

def init_fitreslst(fnames):
  """Read fitresults from a list of filenames and return the list
  """
  reslst = []
  for f in fnames:
    tmp = FitResult.read(f)
    reslst.append(tmp)
  return reslst


def get_fr_idx(search,find):
    
    # loop over outer dimension of search
    idx=[]
    for i,r in enumerate(search):
      if r[0] == find[0]:
        if r[1] == find[1]:
          idx.append(i)
    if len(idx) == 0:
      idx.append(0)
      print("fit range not found")
    return idx[0]


if __name__ == "__main__":
    pass<|MERGE_RESOLUTION|>--- conflicted
+++ resolved
@@ -18,11 +18,8 @@
 from energies import calc_q2, calc_Ecm
 from zeta_wrapper import Z
 from scattering_length import calculate_scat_len
-<<<<<<< HEAD
 from chiral_utils import evaluate_phys
-=======
 from phaseshift_functions import compute_phaseshift
->>>>>>> a8c6b502
 
 class LatticeFit(object):
     def __init__(self, fitfunc, dt_i=2, dt_f=2, dt=4, xshift=0.,
