"""
The class for fitting.
"""

import itertools
import numpy as np

from fit_routines import (fit_comb, fit_single, calculate_ranges, compute_dE,
    compute_phaseshift, get_start_values, get_start_values_comb, fitting)
from in_out import read_fitresults, write_fitresults
<<<<<<< HEAD
from functions import (func_single_corr, func_ratio, func_const, func_two_corr,
    func_single_corr2, func_sinh, compute_eff_mass)
from statistics import compute_error, sys_error, sys_error_der
from energies import calc_q2, calc_Ecm
=======
from interpol import match_lin, evaluate_lin
from functions import func_single_corr, func_ratio, func_const, func_two_corr
from statistics import compute_error, sys_error, sys_error_rel, sys_error_der, draw_weighted, freq_count
from energies import calc_q2
>>>>>>> 70988427
from zeta_wrapper import Z
from scattering_length import calculate_scat_len

class LatticeFit(object):
    def __init__(self, fitfunc, dt_i=2, dt_f=2, dt=4, xshift=0.,
            correlated=True, debug=0):
        """Create a class for fitting fitfunc.

        Parameters
        ----------
        fitfunc : {0, 1, 2, 3, callable}
            Choose between three predefined functions or an own
            fit function.
        dt_i, dt_f : ints, optional
            The step size for the first and last time slice for the fitting.
        dt : int, optional
            The minimal size of the interval.
        xshift : float, optional
            A shift for the x values of the fit
        correlated : bool
            Use the full covariance matrix or just the errors.
        debug : int, optional
            The level of debugging output
        """
        self.debug = debug
        # chose the correct function if using predefined function
        if isinstance(fitfunc, int):
<<<<<<< HEAD
            if fitfunc > 5:
                raise ValueError("No fit function choosen")
            if fitfunc == 2:
                self.npar = 1
            elif fitfunc == 3:
                self.npar = 3
            else:
                self.npar = 2
=======
            if fitfunc > 3:
                raise ValueError("No fit function chosen")
>>>>>>> 70988427
            functions = {0: func_single_corr, 1: func_ratio, 2: func_const,
                3: func_two_corr, 4: func_single_corr2, 5: func_sinh}
            self.fitfunc = functions.get(fitfunc)
        else:
            self.fitfunc = fitfunc
        self.xshift = xshift
        self.dt = dt
        self.dt_i = dt_i
        self.dt_f = dt_f
        self.correlated = correlated

    def fit(self, start, corr, ranges, corrid="", add=None, oldfit=None,
<<<<<<< HEAD
            oldfitpar=None, useall=False):
=======
            oldfitpar=None, useall=False, step=1, min_size=4, xshift=0.,
            debug=0, fixend=False):
>>>>>>> 70988427
        """Fits fitfunc to a Correlators object.

        The predefined functions describe a single particle correlation
        function, a ratio of single and two-particle correlation
        functions and a constant function.

        Parameters
        ----------
        start : float or sequence of floats or None
            The start parameters for the fit. If None is given the start
            parameters are calculated.
        corr : Correlators
            A correlators object with the data.
        ranges : sequence of ints or sequence of sequences of int
            The ranges in which to fit, either one range for all or one
            range for each data set in corr. Each range consists of a
            lower and an upper bound.
        oldfit : None or FitResult, optional
            Reuse the fit results of an old fit for the new fit.
        corrid : str, optional
            Identifier of the fit result.
        add : None or ndarray, optional
            Additional parameters for the fit function.
        oldfitpar : None, int or sequence of int, optional
            Which parameter of the old fit to use, if there is more
            than one.
        useall : bool
            Using all correlators in the single particle correlator or
            use just the lowest.
<<<<<<< HEAD
=======
        step : int, optional
            The steps in the loops.
        min_size : int, optional
            The minimal size of the interval.
        xshift : A scalar to shift the xrange of the fit. 
        debug : int, optional
            The amount of info printed.
>>>>>>> 70988427

        Returns
        -------
        FitResult
            A class that holds all results.
        """
        # check if it is a combined fit or not
        if oldfit is None:
            # no combined fit
            # get the fitranges
            dshape = corr.shape
            ncorr = dshape[-1]
<<<<<<< HEAD
            franges, fshape = calculate_ranges(ranges, dshape, dt_i=self.dt_i,
                    dt_f=self.dt_f, dt=self.dt, debug=self.debug)
=======
            franges, fshape = calculate_ranges(ranges, dshape, step=step,
                    min_size=min_size, debug=debug, fixend=fixend)
>>>>>>> 70988427

            # prepare storage
            fitres = FitResult(corrid)
            fitres.set_ranges(franges, fshape)
            shapes_data = [(dshape[0], self.npar, fshape[0][i]) for i in range(ncorr)]
            shapes_other = [(dshape[0], fshape[0][i]) for i in range(ncorr)]
            fitres.create_empty(shapes_data, shapes_other, ncorr)
            del shapes_data, shapes_other

            if start is None:
                # set starting values
                start = get_start_values(ncorr, franges, corr.data, self.npar)

            # do the fitting
            for res in fit_single(self.fitfunc, start, corr, franges,
                    add=add, debug=self.debug, correlated=self.correlated,
                    xshift=self.xshift, npar=self.npar):
                fitres.add_data(*res)
        else:
            # handle the fitranges
            dshape = corr.shape
            oldranges, oldshape = oldfit.get_ranges()
            franges, fshape = calculate_ranges(ranges, dshape, oldshape,
<<<<<<< HEAD
                    dt_i=self.dt_i, dt_f=self.dt_f, dt=self.dt,
                    debug=self.debug)
=======
                    step=step, min_size=min_size, debug=debug, fixend=fixend)
>>>>>>> 70988427

            # generate the shapes for the data
            shapes_data = []
            shapes_other = []
            # iterate over the correlation functions
            ncorr = [len(s) for s in fshape]
            if not useall:
                ncorr[-2] = 1

            ncorriter = [[x for x in range(n)] for n in ncorr]
            for item in itertools.product(*ncorriter):
                # create the iterator over the fit ranges
                tmp = [fshape[i][x] for i,x in enumerate(item)]
                shapes_data.append((dshape[0], self.npar) + tuple(tmp))
                shapes_other.append((dshape[0],) + tuple(tmp))
            # prepare storage
            fitres = FitResult(corrid)
            fitres.set_ranges(franges, fshape)
            fitres.create_empty(shapes_data, shapes_other, ncorr)
            del shapes_data, shapes_other

            if start is None:
                #print("ncorr")
                #print(ncorr)
                start = get_start_values_comb(ncorr, franges, corr.data, self.npar)
            # do the fitting
<<<<<<< HEAD
            for res in fit_comb(self.fitfunc, start, corr, franges, fshape,
                    oldfit, add, oldfitpar, useall, self.debug, self.xshift,
                    self.correlated):
                fitres.add_data(*res)

        return fitres
=======
            if add is None:
                for res in fit_comb(self.fitfunc, start, corr, franges, fshape,
                        oldfit, None, oldfitpar, xshift=xshift, debug=debug):
                    fitres.add_data(*res)
            else:
                for res in fit_comb(self.fitfunc, start, corr, franges, fshape,
                        oldfit, add, oldfitpar, xshift=xshift, debug=debug):
                    fitres.add_data(*res)
>>>>>>> 70988427

    def chiral_fit(self, X, Y, corrid="", start=None, xcut=None, debug=0):
        """Fit function to data.
        
        Parameters
        ----------
        X, Y : ndarrays
            The data arrays for X and Y. Assumes ensemble as first axis
            and bootstrap samples as second axis.
        corrid : str
            Identifier for the fit result.
        start : list or tuple or ndarray
            Start value for the fit.
        xcut : float
            A maximal value for the X values. Everything above will not
            be used in the fit.
        debug : int
            The amount of information printed to screen.
        """
        # if no start value given, take an arbitrary value
        if start is None:
            _start = [3.8]
        # make sure start is a tuple, list, or ndarray for leastsq to work
        elif not isinstance(start, (np.ndarray, tuple, list)):
            _start = list(start)
        else:
            _start = start
        # implement a cut on the data if given
        if xcut:
            tmp = X[:,0] < xcut
            _X = X[tmp].T
            _Y = Y[tmp].T
        else:
            _X = X.T
            _Y = Y.T

        # create FitResults
        fitres = FitResult("chiral_fit")
        shape1 = (_X.shape[0], 1, _X[:3].shape[0])
        shape2 = (_X.shape[0], _X[:3].shape[0])
        fitres.create_empty(shape1, shape2, 1)
        # fit the data
        dof = _X.shape[1] - len(_start)
        for i, x in enumerate(_X[:3]):
            tmpres, tmpchi2, tmppval = fitting(self.fitfunc, x, _Y, _start, debug=debug)
            fitres.add_data((0,i), tmpres, tmpchi2, tmppval)
        return fitres

class FitResult(object):
    """Class to hold the results of a fit.

    The data is assumed to have the following layout:
    (nbsample, npar, range [, range, ...])
    where nsample the number of samples is, npar the number of
    parameters and range is a fit range number. Arbitrary many fit
    ranges can be used.

    To keep track labels generated for the data to keep track of the
    fit a fit range comes from and the number of the correlator.

    Next to the data the chi^2 data and the p-values of the fit are
    saved.
    """
    def __init__(self, corr_id, derived=False):
        """Create FitResults with given identifier.

        Parameters
        ----------
        corr_id : str
            The identifier of the fit results.
        derived : bool
            If the data is derived or not.
        """
        self.data = None
        self.pval = None
        self.chi2 = None
        self.label = None
        self.corr_id = corr_id
        self.corr_num = None
        self.fit_ranges = None
        self.fit_ranges_shape = None
        self.derived = derived
        self.error = None
        self.weight = None

    @classmethod
    def read(cls, filename):
        """Read data from file.
        """
        tmp = read_fitresults(filename)
        obj = cls(tmp[0][0], tmp[0][3])
        obj.fit_ranges = tmp[1]
        obj.data = tmp[2]
        obj.chi2 = tmp[3]
        obj.pval = tmp[4]
        obj.label = tmp[5]
        obj.corr_num = tmp[0][1]
        obj.fit_ranges_shape = tmp[0][2]
        return obj

    def save(self, filename):
        """Save data to disk.

        Parameters
        ----------
        filename : str
            The name of the file.
        """
        tmp = np.empty((4,), dtype=object)
        tmp[0] = self.corr_id
        tmp[1] = self.corr_num
        tmp[2] = self.fit_ranges_shape
        tmp[3] = self.derived
        write_fitresults(filename, tmp, self.fit_ranges, self.data, self.chi2,
            self.pval, self.label, False)

    def get_data(self, index):
        """Returns the data at the index.

        Parameters
        ----------
        index : tuple of int
            The index of the data.

        Returns
        -------
        ndarray
            The data.
        """
        if self.data is None:
            raise RuntimeError("No data stored, add data first")
        if isinstance(self.corr_num, int):
            if len(index) != 2:
                raise ValueError("Index has wrong length")
            lindex = self._get_index(index[0])
            return self.data[lindex][:,:,index[1]]
        else:
            if len(index) != 2*len(self.corr_num):
                raise ValueError("Index has wrong length")
            lindex = self._get_index(index[:len(self.corr_num)])
            rindex = [slice(None), slice(None)] + [x for x in index[len(self.corr_num):]]
            return self.data[lindex][rindex]

    def add_data(self, index, data, chi2, pval):
        """Add data to FitResult.

        The index contains first the indices of the correlators
        and then the indices of the fit ranges.

        Parameters
        ----------
        index : tuple of int
            The index where to save the data
        data : ndarray
            The fit data to add.
        chi2 : ndarray
            The chi^2 of the data.
        pval : ndarray
            The p-values of the data.

        Raises
        ------
        ValueError
            If Index cannot be calculated.
        RuntimeError
            If FitResult object is not initialized.
        """
        if self.data is None:
            raise RuntimeError("No place to store data, call create_empty first")
        if isinstance(self.corr_num, int):
            if len(index) != 2:
                raise ValueError("Index has wrong length")
            lindex = self._get_index(index[0])
            if self.derived:
                self.data[lindex][:, index[1]] = data
            else:
                self.data[lindex][:,:,index[1]] = data
            self.chi2[lindex][:,index[1]] = chi2
            self.pval[lindex][:,index[1]] = pval
        else:
            if len(index) != 2*len(self.corr_num):
                raise ValueError("Index has wrong length")
            lindex = self._get_index(index[:len(self.corr_num)])
            if self.derived:
                rindex = [slice(None)] + [x for x in index[len(self.corr_num):]]
            else:
                rindex = [slice(None), slice(None)] + [x for x in index[len(self.corr_num):]]
            self.data[lindex][rindex] = data
            rindex = [slice(None)] + [x for x in index[len(self.corr_num):]]
            self.chi2[lindex][rindex] = chi2
            self.pval[lindex][rindex] = pval

    def _get_index(self, index):
        """Linearize index.

        Parameters
        ----------
        index : int or tuple of ints
            The index to linearize.

        Returns
        -------
        int
            The linearized index.

        Raises
        ------
        ValueError
            If Index cannot be calculated.
        RuntimeError
            If FitResult object is not initialized.
        """
        if self.corr_num is None:
            raise RuntimeError("No place to store data, call create_empty first")

        try:
            if len(index) == 1:
                index = index[0]
        except TypeError:
            pass
        for n, la in enumerate(self.label):
            if np.array_equal(np.asarray(index), la):
                return n
        else:
            raise ValueError("Index cannot be calculated")

    def singularize(self, val):
        singular = FitResult("singluar", True)
        shape1 = self.data[0].shape
        shape2 = shape1
        singular.create_empty(shape1,shape2,1)
        nboot = self.data[0].shape[0]
        data = np.linspace(val,val,nboot)
        chi2 = np.zeros_like(data)
        pval = np.ones_like(data)
        singular.add_data((0,0),np.linspace(val,val,nboot),chi2,pval)
        return singular

    def create_empty(self, shape1, shape2, corr_num):
        """Create empty data structures.

        If corr_num is a sequence of ints then shape can be a tuple,
        assuming the same shape for all correlators or a sequence,
        assuming different shapes for every correlator.

        Parameters
        ----------
        shape1, shape2 : tuple of ints or sequence of tuples of ints
        #TODO: The described layout did not work for me (Christopher), do I use
        it wrongly?
            Shape of the data structures, where shape1 has an axis for
            the parameters and shape2 not.
        corr_num : int of sequence of ints.
            Number of correlators.

        Raises
        ------
        ValueError
            If shape and corr_num are incompatible.
        """
        if self.data is not None:
            raise RuntimeError("already initialized!")
        self.data = []
        self.pval = []
        self.chi2 = []
        self.label = []
        self.corr_num = corr_num
        if isinstance(corr_num, (tuple, list)):
            # prepare a combination of all possible correlators using
            # list comprehension and itertools
            comb = [[x for x in range(n)] for n in corr_num]
            if isinstance(shape1[0], int):
                # one shape for all correlators
                if (self.derived == False and len(shape1) != (len(shape2)+1)):
                    raise ValueError("shape1 and shape2 incompatible")
                elif (self.derived == True and len(shape1) != len(shape2)): 
                    raise ValueError("shape1 and shape2 incompatible")
                # iterate over all correlator combinations
                for item in itertools.product(*comb):
                    self.data.append(np.zeros(shape1))
                    self.chi2.append(np.zeros(shape2))
                    self.pval.append(np.zeros(shape2))
                    self.label.append(np.asarray(item))
            else:
                # one shape for every correlator combination
                if len(shape1) != len(shape2):
                    raise ValueError("shape1 and shape2 incompatible")
                if len(shape1) != np.prod(np.asarray(corr_num)):
                    raise ValueError("number of shapes and correlators"\
                            + "incompatible")
                # initialize arrays
                for s1, s2, item in zip(shape1, shape2, itertools.product(*comb)):
                    self.data.append(np.zeros(s1))
                    self.chi2.append(np.zeros(s2))
                    self.pval.append(np.zeros(s2))
                    self.label.append(np.asarray(item))
        # corr_num is an int
        else:
            if isinstance(shape1[0], int):
                if (self.derived == False and len(shape1) != (len(shape2)+1)):
                    raise ValueError("shape1 and shape2 incompatible")
                elif (self.derived == True and len(shape1) != len(shape2)):
                    raise ValueError("shape1 and shape2 incompatible")
                # one shape for all correlators
                for i in range(corr_num):
                    self.data.append(np.zeros(shape1))
                    self.chi2.append(np.zeros(shape2))
                    self.pval.append(np.zeros(shape2))
                    self.label.append(np.asarray(i))
            else:
                # one shape for every correlator combination
                if len(shape1) != corr_num:
                    raise ValueError("number of shapes and correlators"\
                            + "incompatible")
                # initialize arrays
                for s1, s2, i in zip(shape1, shape2, range(corr_num)):
                    self.data.append(np.zeros(s1))
                    self.chi2.append(np.zeros(s2))
                    self.pval.append(np.zeros(s2))
                    self.label.append(np.asarray(i))

    def set_ranges(self, ranges, shape):
        self.fit_ranges = ranges
        self.fit_ranges_shape = shape

    def get_ranges(self):
        """Returns the fit ranges."""
        return self.fit_ranges, self.fit_ranges_shape

    def calc_error(self, rel=False):
        """Calculates the error and weight of data.
        Parameters:
        -----------
          rel : Boolean to control whether the relative error is used
        """
        if self.error is None:
            self.error = []
            self.weight = []
            if self.derived:
                nfits = [d[0].size for d in self.data]
<<<<<<< HEAD
                r, r_std, r_syst, w = sys_error_der(self.data, self.pval)
=======
            else:
                nfits = [d[0,0].size for d in self.data]
            if self.derived:
                if rel is False:
                  r, r_std, r_syst, w = sys_error_der(self.data, self.pval)
                else:
                  r, r_std, r_syst, w = sys_error_der_rel(self.data, self.pval)
>>>>>>> 70988427
                self.error.append((r, r_std, r_syst, nfits))
                self.weight.append(w)
            else:
                nfits = [d[0,0].size for d in self.data]
                npar = self.data[0].shape[1]
                for i in range(npar):
                    if rel is False:
                      r, r_std, r_syst, w = sys_error(self.data, self.pval,
                          i)
                    else:
                      r, r_std, r_syst, w = sys_error_rel(self.data, self.pval,
                          i)
                    self.error.append((r, r_std, r_syst, nfits))
                    self.weight.append(w)

    def print_data(self, par=0):
        """Prints the errors etc of the data."""
        self.calc_error()

        print("------------------------------")
        print("summary for %s" % self.corr_id)
        if self.derived:
            print("derived values")
            r, rstd, rsys, nfits = self.error[0]
        else:
            print("parameter %d" % par)
            r, rstd, rsys, nfits = self.error[par]
        for i, lab in enumerate(self.label):
            print("correlator %s, %d fits" %(str(lab), nfits[i]))
            print("%.8f +- %.8f -%.5f +%.5f" % (r[i][0], rstd[i], rsys[i][0],
                rsys[i][1]))
        print("------------------------------\n\n")

<<<<<<< HEAD
    def print_details(self):
        """Prints details for every fit."""
        print("------------------------------")
        print("details for %s" % self.corr_id)
        if self.derived:
            # iterate over the correlators
            for i, lab in enumerate(self.label):
                print("correlator %s" % (str(lab)))
                if self.data[i].ndim < 3:
                    for j in range(self.data[i].shape[-1]):
                        # create a string containing the fit parameters
                        tmpstring = " ".join(("%2d:" % (j),
                                              "weight %e" % (self.pval[i][0,j]),
                                              "par: %e" % (self.data[i][0,j])))
                        print(tmpstring)
                else:
                    for j in range(self.data[i].shape[-1]):
                        # iterate over additional fit intervals
                        nintervals = self.data[i].shape[1:-1]
                        ninteriter = [[x for x in range(n)] for n in nintervals]
                        for item in itertools.product(*ninteriter):
                            # create a string containing the fit parameters
                            select = (slice(None),) + item + (j,)
                            tmpstring = " ".join(("%2d:" % (j),
                                                  "add ranges %s" % str(item),
                                                  "weight %e" % (self.pval[i][select][0]),
                                                  "par: %e +- %e" % (self.data[i][select][0], np.std(self.data[i][select]))))
                            print(tmpstring)
        else:
            # iterate over the correlators
            for i, lab in enumerate(self.label):
                print("correlator %s" % (str(lab)))
                if self.data[i].ndim < 4:
                    for j, r in enumerate(self.fit_ranges[i]):
                        # create a string containing the fit parameters
                        tmppar = ["par:"]
                        for p in range(self.data[i].shape[1]):
                          tmppar.append("%e +- %e" % (self.data[i][0,p,j], np.std(self.data[i][:,p,j])))
                        tmppar = " ".join(tmppar)
                        tmpstring = " ".join(("%d: range %2d:%2d" % (j, r[0],r[1]),
                                              "chi^2 %e" % (self.chi2[i][0,j]),
                                              "pval %5f" % (self.pval[i][0,j]),
                                              tmppar))
                        print(tmpstring)
                else:
                    for j, r in enumerate(self.fit_ranges[i]):
                        # iterate over additional fit intervals
                        nintervals = self.data[i].shape[2:-1]
                        ninteriter = [[x for x in range(n)] for n in nintervals]
                        for item in itertools.product(*ninteriter):
                            # create a string containing the fit parameters
                            tmppar = ["par:"]
                            for p in range(self.data[i].shape[1]):
                                select = (slice(None), p) + item + (j,)
                                tmppar.append("%e" % (self.data[i][select])[0])
                            tmppar = " ".join(tmppar)
                            tmpstring = " ".join(("%d: range %2d:%2d" % (j, r[0],r[1]),
                                                  "add ranges %s" % str(item),
                                                  "chi^2 %e" % (self.chi2[i][select][0]),
                                                  "pval %5f" % (self.pval[i][select][0]),
                                                  tmppar))
                            print(tmpstring)

    def calc_cot_delta(self, mass, parmass=0, L=24):
=======
    def data_for_plot(self, par=0):
        """Prints the errors etc of the data."""
        self.calc_error()

        #print("------------------------------")
        #print("summary for %s" % self.corr_id)
        if self.derived:
            #print("derived values")
            r, rstd, rsys, nfits = self.error[0]
        else:
            #print("parameter %d" % par)
            r, rstd, rsys, nfits = self.error[par]
        for i, lab in enumerate(self.label):
            #print("correlator %s, %d fits" %(str(lab), nfits[i]))
            res = np.array((r[i][0], rstd[i], rsys[i][0],
                rsys[i][1]))
        return res
        #print("------------------------------\n\n")

    def calc_cot_delta(self, mass, parself=0, parmass=0, L=24, isratio=False):
>>>>>>> 70988427
        """Calculate the cotangent of the scattering phase.

        Warning
        -------
        This overwrites the data, so be careful to save the data before.

        Parameters
        ----------
        mass : FitResult
            The mass of the particle.
        parmass : 
            The parameter of the mass fit to tuse.
        L : int, optional
            The spatial extend of the lattice.
        """
        if not self.derived or self.corr_id != "Ecm":
            raise RuntimeError("change to center of mass frame first")
        # we need the weight
        self.calc_error()
        mass.calc_error()
        _ma = mass.data[0][:,parmass]
        _ma_w = mass.weight[parmass][0]
        nsam = self.data[0].shape[0]
        newshape = [(nsam,) + _ma.shape[1:] + d.shape[2:] for d in self.data]
        delta = FitResult("delta", True)
        delta.create_empty(newshape, newshape, [1, len(self.data)])
        for res in compute_phaseshift(self.data, self.weight, _ma, _ma_w, L):
            delta.add_data(*res)
        return delta
        ## loop over fitranges of self
        #for i in range(_data.shape[-1]):
        #    # loop over fitranges of mass
        #    for j in range(_ma.shape[-1]):
        #        if isratio:
        #            q2 = ((_data[:,j,i]*_data[:,j,i]/4.+_data[:,j,i]*_ma[:,j]) *
        #                  (2. * np.pi) / float(L))
        #        else:
        #            q2 = calc_q2(_data[:,i], _ma[:,j], L)
        #        cotd[0][:,j,i] = Z(q2).real / (np.pow(np.pi, 3./2.) * np.sqrt(q2))
        #        if isratio:
        #            cotd_w[0][j,i] = _ma_w[j] * _data_w[j,i]
        #        else:
        #            cotd_w[0][j,i] = _ma_w[j] * _data_w[i]
        #np.save("cotd_test.npy", cotd[0])
        #np.save("cotd_w_test.npy", cotd_w[0])
        #res, std, syst = sys_error_der(cotd, cotd_w)
        #print(res[0][0])
        #print(std[0])
        #print(syst[0])

    def calc_dE(self, mass, parself=0, parmass=0, isdependend=True):
        """Calculate dE from own data and the mass of the particles.

        Parameters
        ----------
        mass : FitResult
            The masses of the single particles.
        parself, parmass : int, optional
            The parameters for which to do this.
        isdependend : bool
            If mass and self are dependend on each other.
        """
        # we need the weight of both mass and self
        self.calc_error()
        mass.calc_error()
        # get the mass of the single particles, assuming the
        # first entry of the mass FitResults contains them.
        _ma = mass.data[0][:,parmass]
        _ma_w = mass.weight[parmass][0]
        _energy = self.data[0][:,parself]
        _energy_w = self.weight[parself][0]
        nsam = self.data[0].shape[0]
        newshape = (nsam, _ma.shape[-1], _energy.shape[-1])
        dE = FitResult("dE", True)
        dE.create_empty(newshape, newshape, [1,1])
        for res in compute_dE(_ma, _ma_w, _energy, _energy_w, isdependend):
            dE.add_data(*res)
        return dE

    #def sort_res(self, )
    #    """Function resorting a FitResult object by a specific axis

    #    Parameters
    #    ----------
    #    """

    def calc_scattering_length(self, mass, parself=0, parmass=0, L=24,
            isratio=False, isdependend=True):
        """Calculate the scattering length.
        This only makes sense for correlation functions with no momentum.

        Warning
        -------
        This overwrites the data, so be careful to save the data before.

        Parameters
        ----------
        mass : FitResult
            The masses of the single particles.
        parself, parmass : int, optional
            The parameters for which to do this.
        L : int
            The spatial extend of the lattice.
        isratio : bool
            If self is already the ratio.
        isdependend : bool
            If mass and self are dependend on each other.
        """
        # we need the weight of both mass and self
        self.calc_error()
        mass.calc_error()
        # get the data
        _mass = mass.data[0][:,parmass]
        _massweight = mass.weight[parmass][0]
        _energy = self.data[0][:,parself]
        _energyweight = self.weight[parself][0]
        nsam = _mass.shape[0]
        # create the new shapes
        scatshape = (nsam, _mass.shape[-1], _energy.shape[-1])
        scatshape_w = scatshape
        # prepare storage
        scat = FitResult("scat_len", True)
        scat.create_empty(scatshape, scatshape_w, [1,1])
        # calculate scattering length
        for res in calculate_scat_len(_mass, _massweight, _energy, _energyweight,
                L, isdependend, isratio):
            scat.add_data(*res)
        #print(scat.pval.shape)
        return scat

<<<<<<< HEAD
    def to_CM(self, par, L=24, d=np.array([0., 0., 1.]), uselattice=True):
        """Transform data to center of mass frame.

        Parameters
        ----------
        par : int
            Which of the fit parameters to transform.
        L : int, optional
            The lattice size.
        d : ndarray, optional
            The total momentum vector of the system.
        uselattice : bool, optional
            Use the lattice formulas or the continuum formulas.
        """
        if self.derived:
            return
        self.calc_error()
        newshapes = [p.shape for p in self.pval]
        Ecm = FitResult("Ecm", True)
        Ecm.create_empty(newshapes, newshapes, self.corr_num)
        nsamples = self.data[0].shape[0]
        for i, data in enumerate(self.data):
            ranges = [[x for x in range(n)] for n in data.shape[2:]]
            for item in itertools.product(*ranges):
                select = (slice(None), par) + item
                gamma, res = calc_Ecm(data[select], d=d, L=L, lattice=uselattice)
                weight = np.ones(nsamples) * self.weight[par][i][item]
                if not isinstance(self.label[i], tuple):
                    tmp = (self.label[i],)
                else:
                    tmp = self.label[i]
                #if np.any(res > 4*0.14463):
                #    print("%s: Ecm over 4*mpi" % str(tmp+item))
                Ecm.add_data(tmp + item, res, gamma, weight)
        return Ecm
=======
    def evaluate_quark_mass(self, amu_s, obs_eval, obs1, obs2=None, obs3=None,
        meth=0):
      """ evaluate the strange quark mass at obs_match

      Parameters
      ----------
      obs1, obs2, obs3: Up to 3 different Observables are supported at the
          moment (should be easy to extend). Every Observable is a FitResult
          object

      meth: How to match: 0: linear interpolation (only two values)
                          1: linear fit
                          2: quadratic interpolation

      """
      if obs2==None and obs3==None:
        raise ValueError("Matching not possible, check input of 2nd (and 3rd) observable!")
      #if obs3==None:
      # Get the we
      # Result has the same layout as one of the observables!
      # TODO: If observables have different layouts break
      layout = obs1.data[0].shape
      print(layout)
      _obs1 = obs1.data[0]
      _obsweight1 = obs1.pval[0][0]
      if obs2 is not None:
        _obs2 = obs2.data[0]
        _obsweight2 = obs2.pval[0][0]
      if obs3 is not None:
        _obs3 = obs3.data[0]
        _obsweight3 = obs3.pval[0][0]
      _obs_eval = obs_eval
      print("observable to evaluate at")
      print(_obs_eval)

      boots = layout[0] 
      ranges1 = layout[1]
      if obs1.data[0].ndim == 3:
        ranges2 = layout[2]
      else:
        ranges2 = 0
      self.create_empty(layout, layout, 1)
      # Decide method beforehand, cheaper in the end

      if meth == 0:
        for res in evaluate_lin(_obs1, _obs2, amu_s, _obsweight1,
            _obsweight2, _obs_eval):
            self.add_data(*res)

      if meth == 1:
        for res in evaluate_quad(_obs1, _obs2, _obs3, _obsweight1,
            _obsweight2, _obsweight3, amu_s, obs_match):
            self.add_data(*res)

      if meth == 2:
        for res in evaluate_fit(_obs1, _obs2, _obs3, _obsweight1,
            _obsweight2, _obsweight3, amu_s, obs_match):
            self.add_data(*res)

    def match_quark_mass(self, amu_s, obs_match, obs1, obs2=None, obs3=None,
        meth=0, evaluate=False):
      """ Match the strange quark mass to an observable in lattice units.

      Parameters
      ----------
      obs1, obs2, obs3: Up to 3 different Observables are supported at the
          moment (should be easy to extend). Every Observable is a FitResult
          object

      meth: How to match: 0: linear interpolation (only two values)
                          1: linear fit
                          2: quadratic interpolation

      """
      if obs2==None and obs3==None:
        raise ValueError("Matching not possible, check input of 2nd (and 3rd) observable!")
      #if obs3==None:
      # Get the we
      # Result has the same layout as one of the observables!
      # TODO: If observables have different layouts break
      layout = obs1.data[0].shape
      print(layout)
      _obs1 = obs1.data[0]
      _obsweight1 = obs1.pval[0][0]
      if obs2 is not None:
        _obs2 = obs2.data[0]
        _obsweight2 = obs2.pval[0][0]
      if obs3 is not None:
        _obs3 = obs3.data[0]
        _obsweight3 = obs3.pval[0][0]
      if evaluate is True:
        _obs_match = obs_match.data[0]
        _obs_match_weight = obs_match.pval[0][0]
      else:
        _obs_match = obs_match
        _obs_match_weight = None
      print("observable to match")
      print(_obs_match)

      boots = layout[0] 
      ranges1 = layout[1]
      if obs1.data[0].ndim == 3:
        ranges2 = layout[2]
      else:
        ranges2 = 0
      self.create_empty(layout, layout, 1)
      # Decide method beforehand, cheaper in the end

      if meth == 0:
        for res in match_lin(_obs1, _obs2, amu_s, _obsweight1,
            _obsweight2, _obs_match, _obs_match_weight, evaluate):
            self.add_data(*res)

      if meth == 1:
        for res in match_quad(_obs1, _obs2, _obs3, _obsweight1,
            _obsweight2, _obsweight3, amu_s, obs_match):
            self.add_data(*res)

      if meth == 2:
        for res in match_fit(_obs1, _obs2, _obs3, _obsweight1,
            _obsweight2, _obsweight3, amu_s, obs_match):
            self.add_data(*res)

>>>>>>> 70988427

    def mult_obs(self, other, corr_id="Product"):
      """Multiply two observables in order to treat them as a new observable.

        Warning
        -------
        This overwrites the data, so be careful to save the data before.
      
      Parameters
      ----------
      other: FitResult object that gets multiplied with self in a
          weightpreserving way.
      corr_id: Id of derived observable

      """
      # Self determines the resulting layout
      layout = self.data[0].shape
      boots = layout[0] 
      ranges1 = layout[1]
      if self.data[0].ndim == 3:
        ranges2 = layout[2]
      else:
        ranges2 = 0
      
      # Check ranges and samples for compliance
      if layout[0] != other.data[0].shape[0]:
        raise ValueError("Number of Bootstrapsamples not compatible!")
      if layout[1] != other.data[0][0].shape[1]:
        raise ValueError("Number of same parameter fit ranges not compatible!\n"
            + "%d vs. %d" % (layout[1], other.data[0][0].shape[1]))

      # Deal with observables
      product = np.zeros_like(self.data[0])
      for b, arr0 in enumerate(other.data[0]):
        for r_self, arr1 in enumerate(arr0[1]):
          product[b][r_self] = np.multiply(arr1, self.data[0][b][r_self])

      # Deal with observable weights
      # Get weights for all fit ranges (1 sample is sufficient)
      weights_0 = self.pval[0][0]
      # prepare new weight array
      weights_prod = np.zeros_like(weights_0)
      # multiply weights of first observable with observable of second
      for idx, weights_1 in enumerate(other.weight[1][0]):
        weights_prod[idx] = np.multiply(weights_1, weights_0[idx])

      # Get array into right shape for calculation
      weights = np.tile( weights_prod.flatten(), boots ).reshape(boots, ranges1,
          ranges2)

      # prepare storage
      mult_obs = FitResult(corr_id, True)
      mult_obs.create_empty(layout, layout, [1,1])
      mult_obs.data[0] = product
      mult_obs.pval[0] = weights
<<<<<<< HEAD
      return mult_obs
=======
      return mult_obs

    def mult_obs_single(self, other, corr_id="Product"):
      """Multiply two observables in order to treat them as a new observable.

        Warning
        -------
        This overwrites the data, so be careful to save the data before.
      
      Parameters
      ----------
      other: FitResult object that gets multiplied with self in a
          weightpreserving way.
      corr_id: Id of derived observable

      """
      # Self determines the resulting layout
      layout = self.data[0].shape
      boots = layout[0] 
      ranges1 = layout[2]
      if self.data[0].ndim == 3:
        ranges2 = layout[2]
      else:
        ranges2 = 0
      
      # Check ranges and samples for compliance
      if layout[0] != other.data[0].shape[0]:
        raise ValueError("Number of Bootstrapsamples not compatible!")
      if layout[1] != other.data[0].shape[1]:
        raise ValueError("Number of same parameter fit ranges not compatible!\n"
            + "%d vs. %d" % (layout[1], other.data[0].shape[1]))

      # Deal with observables
      product = np.zeros_like(self.data[0])
      for b, arr0 in enumerate(other.data[0]):
        for r_self, arr1 in enumerate(arr0):
          product[b][r_self] = np.multiply(arr1, self.data[0][b][r_self])

      # Deal with observable weights
      # Get weights for all fit ranges (1 sample is sufficient)
      weights_0 = self.pval[0][0]
      # prepare new weight array
      weights_prod = np.zeros_like(weights_0)
      # multiply weights of first observable with observable of second
      for idx, weights_1 in enumerate(other.weight[1][0]):
        weights_prod[idx] = np.multiply(weights_1, weights_0[idx])

      # Get array into right shape for calculation
      weights = np.tile( weights_prod.flatten(), boots ).reshape(boots, ranges1)

      # prepare storage
      mult_obs = FitResult(corr_id, True)
      mult_obs.create_empty(layout, layout, [1,1])
      mult_obs.data[0] = product
      mult_obs.pval[0] = weights
      return mult_obs
    def res_reduced(self, samples=20, corr_id='reduced', m_a0 = False):
      """Take boolean 1d intersection of two arrays to choose certain fitranges and
      corresponding data.
  
      This function flattens the data wrt the fit ranges. Thus the structure of
      different observables will get lost.
      
      Parameters
      ----------
          vals : The chosen weights as result of draw_weighted
      
      Returns:
          res_sorted : The intersected data and weights as a new FitResult object.
      
      """
      # Self determines the resulting layout
      layout = self.data[0].shape
      boots = layout[0] 

      # Reshape data in dependence of correlator type
      if self.derived == True:
        if m_a0 is True:
          ndim = self.data[0].shape[1]*self.data[0].shape[2]
          flat_data = self.data[0].reshape((boots,ndim))
          flat_weights = self.pval[0][0].reshape(ndim)
        else:
          ndim = self.data[0].shape[2]
          print ndim
          print self.data[0][:,1].shape
          flat_data = self.data[0][:,1].reshape((boots,ndim))
          flat_weights = self.pval[0][0].reshape(ndim)
      else:
        ndim = self.data[0].shape[2]
        flat_data = self.data[0][:,1].reshape((boots,ndim))
        self.calc_error()
        flat_weights = self.weight[1]

      vals = draw_weighted(flat_weights, samples=samples)
      ranges = vals.shape[0]
      # Get frequency count of sorted vals 
      freq_vals = freq_count(vals, verb=False)
      # Create empty fitresult to add data
      res_sorted = FitResult(corr_id, derived=True)
      store1 = (boots, ranges)
      store2 = (boots,ranges)
      res_sorted.create_empty(store1, store2 ,1)
      # get frequencies and indices in original data
      intersect = np.zeros_like(freq_vals)
      # replace first column
      wght_draw_unq = freq_vals[:,0]
      intersect[:,0] = np.asarray(np.nonzero(np.in1d(flat_weights, wght_draw_unq)))
      intersect[:,1] = freq_vals[:,1]
      # TODO: solve this by an iterator
      ind=0
      for i,v in enumerate(intersect):
        for cnt in range(int(v[1])):
          targ_ind = (0,ind)
          weight = np.tile(freq_vals[i,0],boots)
          data = flat_data[:,v[0]]
          chi2_dummy = np.zeros_like(weight)
          res_sorted.add_data(targ_ind,data,chi2_dummy,weight)
          ind += 1

      return res_sorted
     
>>>>>>> 70988427
<|MERGE_RESOLUTION|>--- conflicted
+++ resolved
@@ -8,17 +8,11 @@
 from fit_routines import (fit_comb, fit_single, calculate_ranges, compute_dE,
     compute_phaseshift, get_start_values, get_start_values_comb, fitting)
 from in_out import read_fitresults, write_fitresults
-<<<<<<< HEAD
+from interpol import match_lin, evaluate_lin
 from functions import (func_single_corr, func_ratio, func_const, func_two_corr,
     func_single_corr2, func_sinh, compute_eff_mass)
-from statistics import compute_error, sys_error, sys_error_der
+from statistics import compute_error, sys_error, sys_error_der, draw_weighted, freq_count
 from energies import calc_q2, calc_Ecm
-=======
-from interpol import match_lin, evaluate_lin
-from functions import func_single_corr, func_ratio, func_const, func_two_corr
-from statistics import compute_error, sys_error, sys_error_rel, sys_error_der, draw_weighted, freq_count
-from energies import calc_q2
->>>>>>> 70988427
 from zeta_wrapper import Z
 from scattering_length import calculate_scat_len
 
@@ -46,7 +40,6 @@
         self.debug = debug
         # chose the correct function if using predefined function
         if isinstance(fitfunc, int):
-<<<<<<< HEAD
             if fitfunc > 5:
                 raise ValueError("No fit function choosen")
             if fitfunc == 2:
@@ -55,10 +48,6 @@
                 self.npar = 3
             else:
                 self.npar = 2
-=======
-            if fitfunc > 3:
-                raise ValueError("No fit function chosen")
->>>>>>> 70988427
             functions = {0: func_single_corr, 1: func_ratio, 2: func_const,
                 3: func_two_corr, 4: func_single_corr2, 5: func_sinh}
             self.fitfunc = functions.get(fitfunc)
@@ -71,12 +60,7 @@
         self.correlated = correlated
 
     def fit(self, start, corr, ranges, corrid="", add=None, oldfit=None,
-<<<<<<< HEAD
             oldfitpar=None, useall=False):
-=======
-            oldfitpar=None, useall=False, step=1, min_size=4, xshift=0.,
-            debug=0, fixend=False):
->>>>>>> 70988427
         """Fits fitfunc to a Correlators object.
 
         The predefined functions describe a single particle correlation
@@ -106,16 +90,6 @@
         useall : bool
             Using all correlators in the single particle correlator or
             use just the lowest.
-<<<<<<< HEAD
-=======
-        step : int, optional
-            The steps in the loops.
-        min_size : int, optional
-            The minimal size of the interval.
-        xshift : A scalar to shift the xrange of the fit. 
-        debug : int, optional
-            The amount of info printed.
->>>>>>> 70988427
 
         Returns
         -------
@@ -128,13 +102,8 @@
             # get the fitranges
             dshape = corr.shape
             ncorr = dshape[-1]
-<<<<<<< HEAD
             franges, fshape = calculate_ranges(ranges, dshape, dt_i=self.dt_i,
                     dt_f=self.dt_f, dt=self.dt, debug=self.debug)
-=======
-            franges, fshape = calculate_ranges(ranges, dshape, step=step,
-                    min_size=min_size, debug=debug, fixend=fixend)
->>>>>>> 70988427
 
             # prepare storage
             fitres = FitResult(corrid)
@@ -158,12 +127,8 @@
             dshape = corr.shape
             oldranges, oldshape = oldfit.get_ranges()
             franges, fshape = calculate_ranges(ranges, dshape, oldshape,
-<<<<<<< HEAD
                     dt_i=self.dt_i, dt_f=self.dt_f, dt=self.dt,
                     debug=self.debug)
-=======
-                    step=step, min_size=min_size, debug=debug, fixend=fixend)
->>>>>>> 70988427
 
             # generate the shapes for the data
             shapes_data = []
@@ -190,23 +155,12 @@
                 #print(ncorr)
                 start = get_start_values_comb(ncorr, franges, corr.data, self.npar)
             # do the fitting
-<<<<<<< HEAD
             for res in fit_comb(self.fitfunc, start, corr, franges, fshape,
                     oldfit, add, oldfitpar, useall, self.debug, self.xshift,
                     self.correlated):
                 fitres.add_data(*res)
 
         return fitres
-=======
-            if add is None:
-                for res in fit_comb(self.fitfunc, start, corr, franges, fshape,
-                        oldfit, None, oldfitpar, xshift=xshift, debug=debug):
-                    fitres.add_data(*res)
-            else:
-                for res in fit_comb(self.fitfunc, start, corr, franges, fshape,
-                        oldfit, add, oldfitpar, xshift=xshift, debug=debug):
-                    fitres.add_data(*res)
->>>>>>> 70988427
 
     def chiral_fit(self, X, Y, corrid="", start=None, xcut=None, debug=0):
         """Fit function to data.
@@ -547,29 +501,13 @@
             self.weight = []
             if self.derived:
                 nfits = [d[0].size for d in self.data]
-<<<<<<< HEAD
-                r, r_std, r_syst, w = sys_error_der(self.data, self.pval)
-=======
-            else:
-                nfits = [d[0,0].size for d in self.data]
-            if self.derived:
-                if rel is False:
-                  r, r_std, r_syst, w = sys_error_der(self.data, self.pval)
-                else:
-                  r, r_std, r_syst, w = sys_error_der_rel(self.data, self.pval)
->>>>>>> 70988427
                 self.error.append((r, r_std, r_syst, nfits))
                 self.weight.append(w)
             else:
                 nfits = [d[0,0].size for d in self.data]
                 npar = self.data[0].shape[1]
                 for i in range(npar):
-                    if rel is False:
-                      r, r_std, r_syst, w = sys_error(self.data, self.pval,
-                          i)
-                    else:
-                      r, r_std, r_syst, w = sys_error_rel(self.data, self.pval,
-                          i)
+                    r, r_std, r_syst, w = sys_error(self.data, self.pval, i, rel=rel)
                     self.error.append((r, r_std, r_syst, nfits))
                     self.weight.append(w)
 
@@ -591,7 +529,6 @@
                 rsys[i][1]))
         print("------------------------------\n\n")
 
-<<<<<<< HEAD
     def print_details(self):
         """Prints details for every fit."""
         print("------------------------------")
@@ -655,8 +592,6 @@
                                                   tmppar))
                             print(tmpstring)
 
-    def calc_cot_delta(self, mass, parmass=0, L=24):
-=======
     def data_for_plot(self, par=0):
         """Prints the errors etc of the data."""
         self.calc_error()
@@ -677,7 +612,6 @@
         #print("------------------------------\n\n")
 
     def calc_cot_delta(self, mass, parself=0, parmass=0, L=24, isratio=False):
->>>>>>> 70988427
         """Calculate the cotangent of the scattering phase.
 
         Warning
@@ -808,7 +742,6 @@
         #print(scat.pval.shape)
         return scat
 
-<<<<<<< HEAD
     def to_CM(self, par, L=24, d=np.array([0., 0., 1.]), uselattice=True):
         """Transform data to center of mass frame.
 
@@ -844,7 +777,7 @@
                 #    print("%s: Ecm over 4*mpi" % str(tmp+item))
                 Ecm.add_data(tmp + item, res, gamma, weight)
         return Ecm
-=======
+
     def evaluate_quark_mass(self, amu_s, obs_eval, obs1, obs2=None, obs3=None,
         meth=0):
       """ evaluate the strange quark mass at obs_match
@@ -968,8 +901,6 @@
             _obsweight2, _obsweight3, amu_s, obs_match):
             self.add_data(*res)
 
->>>>>>> 70988427
-
     def mult_obs(self, other, corr_id="Product"):
       """Multiply two observables in order to treat them as a new observable.
 
@@ -1024,9 +955,6 @@
       mult_obs.create_empty(layout, layout, [1,1])
       mult_obs.data[0] = product
       mult_obs.pval[0] = weights
-<<<<<<< HEAD
-      return mult_obs
-=======
       return mult_obs
 
     def mult_obs_single(self, other, corr_id="Product"):
@@ -1083,6 +1011,7 @@
       mult_obs.data[0] = product
       mult_obs.pval[0] = weights
       return mult_obs
+
     def res_reduced(self, samples=20, corr_id='reduced', m_a0 = False):
       """Take boolean 1d intersection of two arrays to choose certain fitranges and
       corresponding data.
@@ -1147,5 +1076,6 @@
           ind += 1
 
       return res_sorted
-     
->>>>>>> 70988427
+
+if __name__ == "__main__":
+    pass