"""
Routines for fitting
"""

import os
import itertools
from scipy.optimize import leastsq
import scipy.stats
import numpy as np

from statistics import compute_error
from functions import compute_eff_mass
from utils import loop_iterator

def fit_single(fitfunc, start, corr, franges, add=None, debug=0,
        correlated=True, xshift=0., npar=2):
    """Fits fitfunc to a Correlators object.

    The predefined functions describe a single particle correlation
    function, a ratio of single and two-particle correlation
    functions and a constant function.

    Parameters
    ----------
    fitfunc : callable
        Choose between three predefined functions or an own
        fit function.
    start : float or sequence of floats
        The start parameters for the fit.
    corr : Correlators
        A correlators object with the data.
    franges : sequence of ints or sequence of sequences of int
        The calculated fit ranges for the data.
    add : ndarray, optional
        Additional arguments to the fit function.
    debug : int, optional
        The amount of info printed.
    correlated : bool
        Use the full covariance matrix or just the errors.
    """
    dshape = corr.shape
    ncorr = dshape[-1]
    # prepare X data
    if debug > 0:
        print("Get X data")
    X = np.linspace(0., float(dshape[1]), dshape[1], endpoint=False) + xshift

    # fitting
    if debug > 0:
        print("fitting the data")
    for n in range(ncorr):
        if debug > 1:
            print("fitting correlator %d" % (n))
        if isinstance(start[0], (tuple, list)) and len(start[0]) == 1:
            for i, r in enumerate(franges[n]):
                if debug > 1:
                    print("fitting interval %d" % (i))
                res, chi, pva = fitting(fitfunc, X[r[0]:r[1]+1],
                    corr.data[:,r[0]:r[1]+1,n], start[n], add=add,
                        correlated=correlated, debug=debug)
                yield (n, i), res, chi, pva
        elif isinstance(start[0], (tuple, list)):
            for i, r in enumerate(franges[n]):
                if debug > 1:
                    print("fitting interval %d" % (i))
                res, chi, pva = fitting(fitfunc, X[r[0]:r[1]+1],
                    corr.data[:,r[0]:r[1]+1,n], start[n][i], add=add,
                        correlated=correlated, debug=debug)
                yield (n, i), res, chi, pva
        else:
            for i, r in enumerate(franges[n]):
                if debug > 1:
                    print("fitting interval %d" % (i))
                res, chi, pva = fitting(fitfunc, X[r[0]:r[1]+1],
                    corr.data[:,r[0]:r[1]+1,n], start, add=add,
                        correlated=correlated, debug=debug)
                yield (n, i), res, chi, pva

def fit_comb(fitfunc, start, corr, franges, fshape, oldfit, add=None,
        oldfitpar=None, useall=False, debug=0, xshift=0., correlated=True, npar=1):
    """Fits fitfunc to a Correlators object.

    The predefined functions describe a single particle correlation
    function, a ratio of single and two-particle correlation
    functions and a constant function.

    Parameters
    ----------
    fitfunc : callable
        Choose between three predefined functions or an own
        fit function.
    start : float or sequence of floats
        The start parameters for the fit.
    corr : Correlators
        A correlators object with the data.
    franges : sequence of ints or sequence of sequences of int
        The calculated fit ranges for the data.
    fshape : sequence of ints or sequence of sequences of int
        The calculated fit ranges for the data.
    oldfit : None or FitResult, optional
        Reuse the fit results of an old fit for the new fit.
    add : ndarray, optional
        Additional arguments to the fit function. This is stacked along
        the third dimenstion to the oldfit data.
    oldfitpar : None, int or sequence of int, optional
        Which parameter of the old fit to use, if there is more than one.
    useall : bool
        Using all correlators in the single particle correlator or
        use just the lowest.
    xshift: a scalar to shift the X-linspace for the fitting
    debug : int, optional
        The amount of info printed.
    correlated : bool
        Use the full covariance matrix or just the errors.
    """
    dshape = corr.shape
    ncorrs = [len(s) for s in fshape]
    if not useall:
        ncorrs[-2] = 1
    if ncorrs[-1] != dshape[-1]:
        print(fshape)
        print(ncorrs)
        print(dshape)
        raise RuntimeError("something wrong in fit_comb")
    # prepare X data
    if debug > 0:
        print("Get X data")
        print("xshift is %f" % xshift)
    X = np.linspace(0., float(dshape[1]), dshape[1], endpoint=False)+xshift

    if debug > 0:
        print("fitting the data")
    # iterate over the correlation functions
    for item in loop_iterator(ncorrs):
        if debug > 1:
            print("fitting correlators %s" % str(item))
        n = item[-1]
        # iterate over the fit ranges
        tmp = [fshape[i][x] for i,x in enumerate(item)]
        for ritem in loop_iterator(tmp):
            m = ritem[-1]
            if debug > 1:
                print("fitting fit ranges %s" % str(ritem))
            # get fit interval
            r = franges[n][m]
            # get old data
            add_data = oldfit.get_data(item[:-1] + ritem[:-1]) 
            # get only the wanted parameter if oldfitpar is given
            if oldfitpar is not None:
                add_data = add_data[:,oldfitpar]
            # if there is additional stuff needed for the fit
            # function add it to the old data
            if add is not None:
                # get the shape right, atleast_2d adds the dimension
                # in front, we need it in the end
                if add.ndim == 1:
                    add.shape = (-1, 1)
                if add_data.ndim == 1:
                    add_data.shape = (-1, 1)
                add_data = np.hstack((add_data, add))
            # do the fitting
            if isinstance(start[0], (tuple, list)):
                res, chi, pva = fitting(fitfunc, X[r[0]:r[1]+1],
                    # TODO data can also be independent, so having only 3 axis
                    corr.data[:,r[0]:r[1]+1,n], start[n],
                    #corr.data[:,r[0]:r[1]+1,item[-2],n], start[n],
                    add=add_data, correlated=correlated, debug=debug)
            else:
                res, chi, pva = fitting(fitfunc, X[r[0]:r[1]+1],
                    corr.data[:,r[0]:r[1]+1,n], start,
                    add=add_data, correlated=correlated, debug=debug)
            yield item + ritem, res, chi, pva

def calculate_ranges(ranges, shape, oldshape=None, dt_i=2, dt_f=2, dt=4, debug=0,
        lintervals=False):
    """Calculates the fit ranges.

    Parameters
    ----------
    ranges : sequence of ints or sequence of sequences of int
        The ranges in which to fit, either one range for all or
        one range for each data set in corr.
    shape : tuple
        The shape of the data.
    oldshape : sequence, optional
        The fitranges of a fit before.
    dt_i, dt_f : ints, optional
        The step size for the first and last time slice for the fitting.
    dt : int, optional
        The minimal size of the interval.
    fixend : bool, optional
        Fix the last point in the fit ranges
    debug : int, optional
        The amount of info printed.
    lintervals : bool, optional
        In ranges intervals for the upper and lower limit respectively are given.

    Returns
    -------
    sequence
        The fit ranges.
    sequence
        The "shape" of the ranges.
    """
    ncorr = shape[-1]
    if lintervals:
        if isinstance(ranges[0], int):
            # assume one range for every correlator
            # check if we exceed the time extent
            if ranges[1] > shape[1] - 1:
                if debug > 1:
                    print("the upper range exceeds the data range")
                ranges[1] = shape[1] - 1
            r_tmp = get_ranges2(ranges[:2], ranges[2:], dt_i=dt_i, dt_f=dt_f, dt=dt)
            fit_ranges = [r_tmp for i in range(ncorr)]
            shape = [[r_tmp.shape[0]] * ncorr]
        else:
            # one fitrange for every correlator
            if len(ranges) != ncorr:
                raise ValueError("number of ranges and correlators is incompatible")
            fit_ranges = []
            for ran in ranges:
                # check if we exceed the time extent
                if ran[-1] > shape[1] - 1:
                    ran[-1] = shape[1] - 1
                fit_ranges.append(get_ranges2(ran[:2], ran[2:], dt_i=dt_i, dt_f=dt_f, dt=dt))
            shape = [[ran.shape[0] for ran in fit_ranges]]
    else:
        # check if ranges makes sense
        if isinstance(ranges[0], int):
            # assume one range for every correlator
            # check if we exceed the time extent
            if ranges[1] > shape[1] - 1:
                if debug > 1:
                    print("the upper range exceeds the data range")
                ranges[1] = shape[1] - 1
            r_tmp = get_ranges(ranges[0], ranges[1], dt_i=dt_i, dt_f=dt_f, dt=dt)
            fit_ranges = [r_tmp for i in range(ncorr)]
            shape = [[r_tmp.shape[0]] * ncorr]
        else:
            # one fitrange for every correlator
            if len(ranges) != ncorr:
                raise ValueError("number of ranges and correlators is incompatible")
            fit_ranges = []
            for ran in ranges:
                # check if we exceed the time extent
                if ran[1] > shape[1] - 1:
                    ran[1] = shape[1] - 1
                fit_ranges.append(get_ranges(ran[0], ran[1], dt_i=dt_i, dt_f=dt_f, dt=dt))
            shape = [[ran.shape[0] for ran in fit_ranges]]
    if oldshape is not None:
        shape = oldshape + shape
    fit_ranges = np.asarray(fit_ranges)
    return fit_ranges, shape

def get_ranges(lower, upper, dt_i=2, dt_f=2, dt=4):
    """Get the intervals given a lower and upper bound, step size and
    the minimal size of the interval.
    """
    ran = []
    # keep initial time slice fixed
    if dt_i < 0:
        # keep upper time slice fixed
        if dt_f < 0:
            if (up - lo + 2) > dt:
                ran.append((lower, upper))
        else:
            for up in range(upper, lower-1, -dt_f):
                if (up - lower + 2) > dt:
                    ran.append((lower, up))
    # keep upper time slice fixed
    elif dt_f < 0:
        for lo in range(lower, upper+1, dt_i):
            if (upper - lo + 2) > dt:
                ran.append((lo, upper))
    else:
        for lo in range(lower, upper+1, dt_i):
            for up in range(upper, lower-1, -dt_f):
                if (up - lo + 2) > dt:
                    # the +2 comes from the fact that the interval contains one
                    # more number than the difference between the boundaries and
                    # because python would exclude the upper boundary but we
                    # include it explicitly
                    ran.append((lo, up))
    return np.asarray(ran)

def get_ranges2(lower, upper, dt_i=2, dt_f=2, dt=4):
    """Get the intervals given an interval for lower and upper bound,
    step size and the minimal size of the interval.
    """
    ran = []
    _di = np.abs(dt_i)
    _df = np.abs(dt_f)
    # keep initial time slice fixed
    if _di < 0:
        if isinstance(lower, (tuple, list, np.ndarray)):
            _low = lower[0]
        else:
            _low = lower
        # keep upper time slice fixed
        if _df < 0:
            if isinstance(upper, (tuple, list, np.ndarray)):
                _upp = upper[-1]
            else:
                _upp = upper
            if (_upp - _low + 2) > dt:
                ran.append((_low, _upp))
        else:
            for up in range(upper[-1], upper[0], -_df):
                if (up - _low + 2) > dt:
                    ran.append((_low, up))
    # keep upper time slice fixed
    elif _df < 0:
        if isinstance(upper, (tuple, list, np.ndarray)):
            _upp = upper[-1]
        else:
            _upp = upper
        for lo in range(lower[0], lower[-1], _di):
            if (_upp - lo + 2) > dt:
                ran.append((lo, _upp))
    else:
        for lo in range(lower[0], lower[-1], _di):
            for up in range(upper[-1], upper[0], -_df):
                if (up - lo + 2) > dt:
                    # the +2 comes from the fact that the interval contains one
                    # more number than the difference between the boundaries and
                    # because python would exclude the upper boundary but we
                    # include it explicitly
                    ran.append((lo, up))
    return np.asarray(ran)

def fitting(fitfunc, X, Y, start, add=None, correlated=True, debug=0):
    """A function that fits a correlation function.

    This function fits the given function fitfunc to the data given in
    X and Y. The function needs some start values, given in start, and
    can use a correlated or an uncorrelated fit.

    Parameters
    ----------
    fitfunc : callable
            The function to fit to the data.
    X, Y : ndarrays
        The X and Y data.
    start : sequence
        The starting parameters for the fit.
    add : ndarray, optional
        The additional parameters for the fit.
    correlated : bool
        Flag to use a correlated or uncorrelated fit.
    debug : int
        The amount of info printed.

    Returns
    -------
    ndarray
        The fit parameters after the fit.
    ndarray
        The chi^2 values of the fit.
    ndarray
        The p-values of the fit
    """
    # define error function
    if debug > 1:
        print("defining errfunc and computing covariance matrix")
    if add is None:
        errfunc = lambda p, x, y, error: np.dot(error, (y-fitfunc(p,x)).T)
    else:
        errfunc = lambda p, x, y, e, error: np.dot(error, (y-fitfunc(p,x,e)).T)

    # compute inverse, cholesky decomposed covariance matrix
<<<<<<< HEAD
=======
    if debug > 1:
        print correlated
>>>>>>> c0b8b31d
    if not correlated:
        cov = np.diag(np.diagonal(np.cov(Y.T)))
    else:
        cov = np.cov(Y.T)
    cov = (np.linalg.cholesky(np.linalg.inv(cov))).T

    # degrees of freedom
    dof = float(Y.shape[1]-len(start)) 
    samples = Y.shape[0]
    # create results arrays
    #print(len(start))
    res = np.zeros((samples, len(start)))
    chisquare = np.zeros(samples)
    # The FIT to the boostrap samples
    if debug > 1:
        print("fitting the data")
    if add is None:
        for b in range(samples):
            p,cov1,infodict,mesg,ier = leastsq(errfunc, start, args=(X, Y[b],
                cov), full_output=1, factor=.1)
            chisquare[b] = float(sum(infodict['fvec']**2.))
            res[b] = np.array(p)
    else:
        for b in range(samples):
            p,cov1,infodict,mesg,ier = leastsq(errfunc, start, args=(X, Y[b],
                add[b], cov), full_output=1, factor=.1)
            chisquare[b] = float(sum(infodict['fvec']**2.))
            res[b] = np.array(p)
    # calculate mean and standard deviation
    res_mean, res_std = compute_error(res)
    # p-value calculated
    pvals = 1. - scipy.stats.chi2.cdf(chisquare, dof)

    # writing summary to screen
    if debug > 3:
        if correlated:
            print("fit results for a correlated fit:")
        else:
            print("fit results for an uncorrelated fit:")
        print("degrees of freedom: %f\n" % dof)
        print("bootstrap samples: %d\n" % samples)
        
        print("fit results:")
        for rm, rs in zip(res[0], res_std):
            print("  %.6e +/- %.6e" % (rm, rs))
        print("Chi^2/dof: %.6e +/- %.6e" % (chisquare[0]/dof, np.std(chisquare)
              /dof))
        print("p-value: %lf" % pvals[0]) 

    return res, chisquare, pvals

def compute_dE(mass, mass_w, energy, energy_w, isdependend=False):
    needed = np.zeros(mass.shape[0])
    if isdependend:
        for i in range(mass.shape[-1]):
            for j in range(energy.shape[-1]):
                tmp = energy[:,i,j] - 2.*mass[:,i]
                tmp_w = mass_w[i] * energy_w[i,j]
                yield (0,0,i,j), tmp, needed, tmp_w
    else:
        for i in range(mass.shape[-1]):
            for j in range(energy.shape[-1]):
                tmp = energy[:,j] - 2.*mass[:,i]
                tmp_w = mass_w[i] * energy_w[j]
                yield (0,0,i,j), tmp, needed, tmp_w
        
def get_start_values(ncorr, ranges, data, npar=2):
    """Calculate start values for the fits.

    Parameters
    ----------
    ncorr : int
        The number of correlators used.
    ranges : list of ints
        The fit ranges for each correlator.
    data : ndarray
        The correlator data.
    npar : int
        The number of parameters.

    Returns
    -------
    start : list of list of floats
        The start values for each fit.
    """
    start = []
    for n in range(ncorr):
        start.append([])
        # calculate effective values for correlator
        c_eff = np.nanmean(data[...,n], axis=0)
        m_eff = np.nanmean(compute_eff_mass(data[...,n]), axis=0)
        # iterate over the ranges
        for r in ranges[n]:
            if npar == 2:
                start[-1].append([c_eff[r[0]], m_eff[r[0]]])
            elif npar == 1:
                start[-1].append([m_eff[r[0]]])
            elif npar == 3:
                start[-1].append([c_eff[r[0]], m_eff[r[0]], 1.])
            else:
                raise RuntimeError("Cannot set starting values for" +
                    "funtions with npar > 3.")
    return start

def get_start_values_comb(ncorr, ranges, data, npar=2):
    """Calculate start values for the combined fits.

    Parameters
    ----------
    ncorr : int
        The number of correlators used.
    ranges : list of ints
        The fit ranges for each correlator.
    data : ndarray
        The correlator data.
    npar : int
        The number of parameters.

    Returns
    -------
    start : list of list of floats
        The start values for each fit.
    """
    start = []
    for n in range(ncorr[-1]):
        # calculate effective values for correlator
        # select all axis except 1 and the last
        # needs to be a tuple for nanmean
        ax = tuple([i for i in range(data.ndim) if i != 1])
        c_eff = np.nanmean(data[...,n], axis=ax[:-1])
        m_eff = np.nanmean(compute_eff_mass(data[...,n]), axis=ax[:-1])
        # iterate over the ranges
        for r in ranges[n]:
            if npar == 2:
                start.append([c_eff[r[0]], m_eff[r[0]]])
            elif npar == 1:
                start.append([m_eff[r[0]]])
            elif npar == 3:
                start.append([c_eff[r[0]], m_eff[r[0]], 1.])
            else:
                raise RuntimeError("Cannot set starting values for" +
                    "funtions with npar > 3.")
    return start

if __name__ == "__main__":
    pass<|MERGE_RESOLUTION|>--- conflicted
+++ resolved
@@ -369,11 +369,8 @@
         errfunc = lambda p, x, y, e, error: np.dot(error, (y-fitfunc(p,x,e)).T)
 
     # compute inverse, cholesky decomposed covariance matrix
-<<<<<<< HEAD
-=======
     if debug > 1:
-        print correlated
->>>>>>> c0b8b31d
+        print(correlated)
     if not correlated:
         cov = np.diag(np.diagonal(np.cov(Y.T)))
     else:
