#!/usr/bin/python
################################################################################
#
# Author: Christian Jost (jost@hiskp.uni-bonn.de)
# Date:   Februar 2015
#
# Copyright (C) 2015 Christian Jost
# 
# This program is free software: you can redistribute it and/or modify it under 
# the terms of the GNU General Public License as published by the Free Software 
# Foundation, either version 3 of the License, or (at your option) any later 
# version.
# 
# This program is distributed in the hope that it will be useful, but WITHOUT 
# ANY WARRANTY; without even the implied warranty of MERCHANTABILITY or FITNESS 
# FOR A PARTICULAR PURPOSE. See the GNU General Public License for more details.
# 
# You should have received a copy of the GNU General Public License
# along with tmLQCD. If not, see <http://www.gnu.org/licenses/>.
#
################################################################################
#
# Function: A short analysis of the single pion.
#
# For informations on input parameters see the description of the function.
#
################################################################################

import matplotlib
matplotlib.use('QT4Agg') # has to be imported before the next lines
import matplotlib.pyplot as plt
from matplotlib.backends.backend_pdf import PdfPages
import input_output as io
import analyze_fcts as af
import fit
import bootstrap
import numpy as np

def main():
    ## definition of some variables
<<<<<<< HEAD
    nbsamples = 10
    inputpath="/home/christopher/studium/PROMO/data/correlators/scattering/I2_pipi/"
    outputpath="/home/christopher/studium/PROMO/data/correlators/scattering/I2_pipi/B35.48/result/"
    suffix="pi_corr_p0.dat"
    suffix1="pi_corr_average.dat"
    suffix2="pi_corr_mass.dat"
    #inputlist=["D15_new/"]
    inputlist=["B35.48/"]
=======
    nbsamples = 1500
    inputpath="/hiskp2/helmes/contractions/A40.24/kaon/strange_225/merged/"
    outputpath="/hiskp2/helmes/contractions/A40.24/kaon/strange_225/merged/scratch/"
    suffix="k_corr_p0.dat"
    suffix1="k_p0_average.dat"
    suffix2="k_p0_mass.dat"
    inputlist=[""]
    #inputlist=["D15_new/", "D15_old/", "D15_combined/"]
>>>>>>> 9ce5abdf

    # get mass from correlation function
    #fitfunc = lambda p,t: p[0]*np.cosh((T/2.0-t)*p[1])
    fitfunc = lambda p,t: 10e6 if p[1] < 0.0 else 0.5*p[0]*p[0]*(np.exp(-p[1]*t) + np.exp(-p[1]*(T-t)))
    massfunc = lambda p,t: p
    for _i in inputlist:
        pfit = PdfPages("%sm_eff_plot.pdf" % outputpath)
        # read in data
        corrs, nbcfg, T = io.extract_corr_fct("".join((inputpath, inputlist[0],
                                                     suffix)))
        T2=int(T/2)+1
        #average = af.average_corr_fct(corrs, nbcfg, T)
        #for t in range(T):
        #    print(corrs[t*nbcfg:(t+1)*nbcfg])
        tlist = np.linspace(0., float(T2), float(T2), endpoint=False)
        # create bootstrap samples
        bsamples = bootstrap.sym_and_boot(corrs, T, nbcfg, nbsamples)
        mdata, ddata = af.return_mean_corr(bsamples)
        #print(bsamples.shape)
        #for t in range(bsamples.shape[1]):
        #    print(bsamples[:,t])
        #for s in range(bsamples.shape[0]):
        #    print(bsamples[s])
        #print(bsamples.shape)
        # choose fitrange
        label = ["single kaon, A40.24", "time", "C(t)", "data", ""]
        up=T2-1
        for lo in range(12, bsamples.shape[1]-11):
            #for up in range(lo+5, bsamples.shape[1]):
            res, chi2, pval = fit.fitting(fitfunc, tlist[lo:up], bsamples[:,lo:up], [1., 1.], verbose=1)
            print("%2d-%2d: p-value %.7lf, chi2/dof %.7lf, E %.7lf" % (lo, up, pval[0], chi2[0]/(len(tlist[lo:up])-2), res[0,1]))
            fitlabel = "fit %d:%d" % (lo, up-1)
            label[3] = fitlabel
            fit.corr_fct_with_fit(tlist, bsamples[0], ddata, fitfunc, res[0],
                                       [1,T2-2], label, pfit, True, True, [lo,up])
        mass, mmass, dmass = af.compute_mass(bsamples, True)
        fit.corr_fct_with_fit(tlist[:-2], mmass, dmass, massfunc, res[0,1],
                              [1,T2], label, pfit, False, False)
        pfit.close()

# make this script importable, according to the Google Python Style Guide
if __name__ == '__main__':
    main()<|MERGE_RESOLUTION|>--- conflicted
+++ resolved
@@ -38,16 +38,6 @@
 
 def main():
     ## definition of some variables
-<<<<<<< HEAD
-    nbsamples = 10
-    inputpath="/home/christopher/studium/PROMO/data/correlators/scattering/I2_pipi/"
-    outputpath="/home/christopher/studium/PROMO/data/correlators/scattering/I2_pipi/B35.48/result/"
-    suffix="pi_corr_p0.dat"
-    suffix1="pi_corr_average.dat"
-    suffix2="pi_corr_mass.dat"
-    #inputlist=["D15_new/"]
-    inputlist=["B35.48/"]
-=======
     nbsamples = 1500
     inputpath="/hiskp2/helmes/contractions/A40.24/kaon/strange_225/merged/"
     outputpath="/hiskp2/helmes/contractions/A40.24/kaon/strange_225/merged/scratch/"
@@ -56,7 +46,6 @@
     suffix2="k_p0_mass.dat"
     inputlist=[""]
     #inputlist=["D15_new/", "D15_old/", "D15_combined/"]
->>>>>>> 9ce5abdf
 
     # get mass from correlation function
     #fitfunc = lambda p,t: p[0]*np.cosh((T/2.0-t)*p[1])
