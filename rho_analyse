--- conflicted
+++ resolved
@@ -327,83 +327,85 @@
     ## read in new data
     #gevp_mat = read_new_data(nbsamples, path, filelist, tmin, lattice, d2)
 
-<<<<<<< HEAD
     ## read in solution of GEVP
     gevp_mat = ana.read_data("./raw_data/gevp_mat_rho_%s_TP%d.npy" % (lattice, d2))
 
     ## fit correlation function
-    res, chi2, pvals = fit_corr(gevp_mat, lolist, uplist, fitfunc, start_params,
-        tmin, lattice, d)
-    #res, chi2, pvals = read_fit_corr(lattice, d)
+    #res, chi2, pvals = fit_corr(gevp_mat, lolist, uplist, fitfunc, start_params,
+    #    tmin, lattice, d)
+    res, chi2, pvals = read_fit_corr(lattice, d)
     #return
-=======
-    # set fit data
-    tlist = np.linspace(0., float(T2), float(T2), endpoint=False)
-    # outputfile for the plot
-    print(d2)
-    pfit = PdfPages("./plots/fit_gevp_%s_TP%d.pdf" % (lattice,d2))
-    for _l in range(gevp_mat.shape[2]):
-        lo = lolist[_l]
-        up = uplist[_l]
-        print("\nprincipal correlator %d" % _l)
-
-        # fit the energy and print information
-        print("fitting correlation function")
-        res, chi2, pval=fit.fitting(fitfunc, tlist[lo:up], gevp_mat[:,lo:up,_l],
-                                      start_params, verbose=0)
-        print("p-value %.7lf" % (pval))
->>>>>>> 32f6689e
-
-        # check whether energy satiesfies 2mpi <= res < 4mpi
-        #for _b in range(res.shape[0]):
-        #    if not (2*mpi <= res[_b,1] < 4*mpi) and (_l == 0):
-        #        print("problem on sample %d" % _b)
-
-        # set up the plot
-        mgevp, dgevp = af.return_mean_corr(gevp_mat[:,:,_l])
-        mres, dres = af.return_mean_corr(res)
-        fitlabel = "fit %d:%d" % (lo, up-1)
-        label = ["time", "C(t)", "data", fitlabel]
-
-        # plot the data and the fit
-        print("plotting")
-        plot.corr_fct_with_fit(tlist, gevp_mat[0,:,_l], dgevp, fitfunc, mres,
-                               [tmin,T2], label, pfit, True)
-        
-        # calculate Ecm, q and delta
-        print("calculating")
-        gamma, Ecm = af.calculate_cm_energy(res[:,1], L, d)
-        q2 = af.calculate_q(Ecm, mpi, L)
-        delta, tandelta = af.calculate_delta(q2, gamma, d)
-
-        # save data
-        print("saving")
-        mdata[_l,0], ddata[_l,0] = af.return_mean_corr(Ecm)
-        mdata[_l,1], ddata[_l,1] = af.return_mean_corr(delta)
-        mdata[_l,2], ddata[_l,2] = af.return_mean_corr(tandelta)
-        mdata[_l,3] = np.sin(mdata[_l,1])**2
-        ddata[_l,3] = np.abs(np.sin(mdata[_l,1]*2.)*ddata[_l,1])
-        odata[_l,0] = Ecm[0]
-        odata[_l,1] = delta[0]
-        odata[_l,2] = tandelta[0]
-        odata[_l,3] = np.sin(delta[0])**2
-        
-        # calculate mass and plot
-        # not used to extract an energy
-        print("fitting mass")
-        mass, mmass, dmass = af.compute_mass(gevp_mat[:,:,_l])
-        mmassres = mres[1]
-        print("plotting")
-        label[1] = "m_eff(t)"
-        plot.corr_fct_with_fit(tlist[1:-1], mass[0], dmass, massfunc, mmassres,
-                               [tmin-1,T2-1], label, pfit, False)
+
+    ## set fit data
+    #tlist = np.linspace(0., float(T2), float(T2), endpoint=False)
+    ## outputfile for the plot
+    #print(d2)
+    #pfit = PdfPages("./plots/fit_gevp_%s_TP%d.pdf" % (lattice,d2))
+    #for _l in range(gevp_mat.shape[2]):
+    #    lo = lolist[_l]
+    #    up = uplist[_l]
+    #    print("\nprincipal correlator %d" % _l)
+
+    #    # fit the energy and print information
+    #    print("fitting correlation function")
+    #    res, chi2, pval=fit.fitting(fitfunc, tlist[lo:up], gevp_mat[:,lo:up,_l],
+    #                                  start_params, verbose=0)
+    #    print("p-value %.7lf" % (pval))
+
+    #    # check whether energy satiesfies 2mpi <= res < 4mpi
+    #    #for _b in range(res.shape[0]):
+    #    #    if not (2*mpi <= res[_b,1] < 4*mpi) and (_l == 0):
+    #    #        print("problem on sample %d" % _b)
+
+    #    # set up the plot
+    #    mgevp, dgevp = af.return_mean_corr(gevp_mat[:,:,_l])
+    #    mres, dres = af.return_mean_corr(res)
+    #    fitlabel = "fit %d:%d" % (lo, up-1)
+    #    label = ["time", "C(t)", "data", fitlabel]
+
+    #    # plot the data and the fit
+    #    print("plotting")
+    #    plot.corr_fct_with_fit(tlist, gevp_mat[0,:,_l], dgevp, fitfunc, mres,
+    #                           [tmin,T2], label, pfit, True)
+    #    
+    #    # calculate Ecm, q and delta
+    #    print("calculating")
+    #    gamma, Ecm = af.calculate_cm_energy(res[:,1], L, d)
+    #    q2 = af.calculate_q(Ecm, mpi, L)
+    #    delta, tandelta = af.calculate_delta(q2, gamma, d)
+
+    #    # save data
+    #    print("saving")
+    #    mdata[_l,0], ddata[_l,0] = af.return_mean_corr(Ecm)
+    #    mdata[_l,1], ddata[_l,1] = af.return_mean_corr(delta)
+    #    mdata[_l,2], ddata[_l,2] = af.return_mean_corr(tandelta)
+    #    mdata[_l,3] = np.sin(mdata[_l,1])**2
+    #    ddata[_l,3] = np.abs(np.sin(mdata[_l,1]*2.)*ddata[_l,1])
+    #    odata[_l,0] = Ecm[0]
+    #    odata[_l,1] = delta[0]
+    #    odata[_l,2] = tandelta[0]
+    #    odata[_l,3] = np.sin(delta[0])**2
+    #    
+    #    # calculate mass and plot
+    #    # not used to extract an energy
+    #    print("fitting mass")
+    #    mass, mmass, dmass = af.compute_mass(gevp_mat[:,:,_l])
+    #    mmassres = mres[1]
+    #    print("plotting")
+    #    label[1] = "m_eff(t)"
+    #    plot.corr_fct_with_fit(tlist[1:-1], mass[0], dmass, massfunc, mmassres,
+    #                           [tmin-1,T2-1], label, pfit, False)
+    ## print data
+    #print_results(odata, ddata)
+    #print_results(mdata, ddata)
+    #pfit.close()
+
+    ## calculate phaseshift
+    odata, mdata, ddata = calc_phaseshift(res[:,1], L, d, lattice, mpi)
+
     # print data
     print_results(odata, ddata)
     print_results(mdata, ddata)
-    pfit.close()
-
-    ## calculate phaseshift
-    odata, mdata, ddata = calc_phaseshift(res[:,1], L, d, lattice, mpi)
     return
 
 def main():
