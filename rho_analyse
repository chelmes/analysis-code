#!/usr/bin/python
################################################################################
#
# Author: Christian Jost (jost@hiskp.uni-bonn.de)
# Date:   Februar 2015
#
# Copyright (C) 2015 Christian Jost
# 
# This program is free software: you can redistribute it and/or modify it under 
# the terms of the GNU General Public License as published by the Free Software 
# Foundation, either version 3 of the License, or (at your option) any later 
# version.
# 
# This program is distributed in the hope that it will be useful, but WITHOUT 
# ANY WARRANTY; without even the implied warranty of MERCHANTABILITY or FITNESS 
# FOR A PARTICULAR PURPOSE. See the GNU General Public License for more details.
# 
# You should have received a copy of the GNU General Public License
# along with tmLQCD. If not, see <http://www.gnu.org/licenses/>.
#
################################################################################
#
# Function: This is the start of the eta/eta' analysis program
#
# For informations on input parameters see the description of the function.
#
################################################################################

import os
import numpy as np

import input_output as io
import bootstrap
import corr_matrix as cm
import fit
import analyze_fcts as af

def print_results(data, error):
    """Prints the results to screen
    """
    print("E dE  delta ddelta  tan dtan  sin2 dsin2")
    for _i in range(data.shape[0]):
        print("%.7lf %.7lf  %.7lf %.7lf  %.7lf %.7lf  %.7lf %.7lf" % (
              data[_i,0], error[_i,0], data[_i,1], error[_i,1],
              data[_i,2], error[_i,2], data[_i,3], error[_i,3]))

def write_results(data, error, filename):
    """Writes the results to file.
    """
    # check whether file exists
    if os.path.isfile(filename):
        print(filename + " already exists, overwritting...")
    # open file for writting
    outfile = open(filename, "w")
    outfile.write("E dE  delta ddelta  tan dtan  sin2 dsin2\n")
    for _i in range(data.shape[0]):
        outfile.write("%.7lf %.7lf  %.7lf %.7lf  %.7lf %.7lf  %.7lf %.7lf\n" % (
              data[_i,0], error[_i,0], data[_i,1], error[_i,1],
              data[_i,2], error[_i,2], data[_i,3], error[_i,3]))

def read_new_data(nbsamples, path, filelist, tmin, lattice, d2, verbose=False):
    """Read in data for a new configuration.
    """
    # read in data for GEVP
    if verbose:
        print("reading data")
    corr_mat = cm.create_corr_matrix(nbsamples, path, filelist)
    io.write_npy_data(corr_mat, "./raw_data/corr_mat_rho_%s_TP%d.npy" %
                         (lattice, d2))
    # solve the GEVP
    if verbose:
        print("solving GEVP")
    gevp_mat = cm.calculate_gevp(corr_mat, tmin)
    io.write_npy_data(gevp_mat, "./raw_data/gevp_mat_rho_%s_TP%d.npy" % (lattice, d2))
    # write in ASCII
    #io.write_data(gevp_mat, "./raw_data/gevp_rho_%s_TP%d.dat" % (lattice, d2))
    return gevp_mat

def fit_corr(data, lolist, uplist, fitfunc, start_params, tmin, lattice, d,
             verbose=True):
    """Fit a correlation function.
    """
    label=["corr. fct. fit", "time", "C(t)"]
    path="./plots/"
    plotlabel="corr"
    d2 = np.dot(d, d)
    res, chi2, pval = fit.genfit(data, lolist, uplist, fitfunc, start_params, tmin,
        lattice, d, label, path, plotlabel, verbose)
    cm.write_corr_matrix(res, "./raw_data/corr_fit_res_rho_%s_TP%d.npy" % (
                         lattice, d2))
    cm.write_corr_matrix(chi2, "./raw_data/corr_fit_chi2_rho_%s_TP%d.npy" % (
                         lattice, d2))
    cm.write_corr_matrix(pval, "./raw_data/corr_fit_pval_rho_%s_TP%d.npy" % (
                         lattice, d2))
    return res, chi2, pval


def fit_mass(data, lolist, uplist, fitfunc, start_params, tmin, lattice, d,
             verbose=True):
    """Calculate and fit a mass function.
    """
    label=["mass fit", "time", "C(t)"]
    path="./plots/"
    plotlabel="mass"
    d2 = np.dot(d, d)
    mass, mmass, dmass = af.compute_mass(data, False)
    res, chi2, pval = fit.genfit(mass, lolist, uplist, fitfunc, start_params, tmin,
        lattice, d, label, path, plotlabel, verbose)
    cm.write_corr_matrix(res, "./raw_data/mass_fit_res_rho_%s_TP%d.npy" % (
                         lattice, d2))
    cm.write_corr_matrix(chi2, "./raw_data/mass_fit_chi2_rho_%s_TP%d.npy" % (
                         lattice, d2))
    cm.write_corr_matrix(pval, "./raw_data/mass_fit_pval_rho_%s_TP%d.npy" % (
                         lattice, d2))
    return res, chi2, pval

def read_fit_corr(lattice, d):
    """Read a previously saved fit.
    """
    print("reading correlation fit data")
    d2 = np.dot(d, d)
    res = io.read_npy_data("./raw_data/corr_fit_res_rho_%s_TP%d.npy" % (
                         lattice, d2))
    chi2 = io.read_npy_data("./raw_data/corr_fit_chi2_rho_%s_TP%d.npy" % (
                         lattice, d2))
    pval = io.read_npy_data("./raw_data/corr_fit_pval_rho_%s_TP%d.npy" % (
                         lattice, d2))
    return res, chi2, pval

def read_fit_mass(lattice, d):
    """Read a previously saved fit.
    """
    print("reading mass fit data")
    d2 = np.dot(d, d)
    res = io.read_npy_data("./raw_data/mass_fit_res_rho_%s_TP%d.npy" % (
                         lattice, d2))
    chi2 = io.read_npy_data("./raw_data/mass_fit_chi2_rho_%s_TP%d.npy" % (
                         lattice, d2))
    pval = io.read_npy_data("./raw_data/mass_fit_pval_rho_%s_TP%d.npy" % (
                         lattice, d2))
    return res, chi2, pval

def calc_phaseshift(data, L, d, lattice, mpi, verbose=True):
    """Calculates the phaseshift from fit data.

    Args:
        data: The fit data.
        L: The spatial extent of the lattice.
        d: The total momentum of the system.
        lattice: The name of the lattice.
        mpi: The pion mass of the lattice.

    Returns:
    """
    d2 = np.dot(d, d)
    odata = np.zeros((data.shape[1], 4))
    mdata = np.zeros_like(odata)
    ddata = np.zeros_like(odata)

    if verbose:
        print("calculating CM energy")
    gamma, Ecm = af.calculate_cm_energy(data, L, d)
    if verbose:
        print("calculating q^2")
    q2 = af.calculate_q(Ecm, mpi, L)
    if verbose:
        print("calculating delta")
    delta, tandelta = af.calculate_delta(q2, gamma, d)

    mdata[:,0], ddata[:,0] = af.return_mean_corr(Ecm)
    mdata[:,1], ddata[:,1] = af.return_mean_corr(delta)
    mdata[:,2], ddata[:,2] = af.return_mean_corr(tandelta)
    mdata[:,3] = np.sin(mdata[:,1])**2
    ddata[:,3] = np.abs(np.sin(mdata[:,1]*2.)*ddata[:,1])
    odata[:,0] = Ecm[0]
    odata[:,1] = delta[0]
    odata[:,2] = tandelta[0]
    odata[:,3] = np.sin(delta[0])**2

    # print data
    print_results(odata, ddata)
    #print_results(mdata, ddata)
    filename="./data_corr_%s_TP%d.dat" % (lattice, d2)
    write_results(odata, ddata, filename)
    filename="./data_mean_%s_TP%d.dat" % (lattice, d2)
    write_results(mdata, ddata, filename)

    return odata, mdata, ddata

def setup_lattice(lattice, d):
    """Setup of the pion mass, lattice size and fit ranges.
    """
    # the general settings don't make sense!
    mpi=0.11111 
    L=1
    T=1
    lolist = np.array((1,4))
    lolist = np.array((2,6))
    ### setting for each lattice and moving frame
    if lattice == "A30.32": ###################################################
        mpi=0.1239
        L=32
        T=96
        if np.array_equal(d, np.array([0., 0., 0.])):
            lolist=np.array((9, 11))
            uplist=np.array((16, 15))
        elif np.array_equal(d, np.array([0., 0., 1.])):
            lolist=np.array((11, 11))
            uplist=np.array((17, 16))
        elif np.array_equal(d, np.array([1., 1., 0.])):
            print("not yet looked at")
            lolist=np.array((9, 10))
            uplist=np.array((17, 17))
    elif lattice == "A40.20": #################################################
        mpi=0.14
        L=20
        T=48
        if np.array_equal(d, np.array([0., 0., 0.])):
            lolist=np.array((9, 10))
            uplist=np.array((17, 23))
        elif np.array_equal(d, np.array([0., 0., 1.])):
            print("not yet looked at")
            lolist=np.array((12, 7))
            uplist=np.array((16, 17))
        elif np.array_equal(d, np.array([1., 1., 0.])):
            lolist=np.array((12, 12))
            uplist=np.array((20, 19))
    elif lattice == "A40.24": #################################################
        mpi=0.14463
        L=24
        T=48
        if np.array_equal(d, np.array([0., 0., 0.])):
            lolist=np.array((9, 7))
            uplist=np.array((18, 18))
            #lolist=np.array((12, 7))
            #uplist=np.array((16, 17))
        elif np.array_equal(d, np.array([0., 0., 1.])):
            lolist=np.array((12, 9))
            uplist=np.array((16, 16))
            #lolist=np.array((11, 9))
            #uplist=np.array((15, 16))
        elif np.array_equal(d, np.array([1., 1., 0.])):
            lolist=np.array((11, 9))
            uplist=np.array((15, 17))
        elif np.array_equal(d, np.array([1., 1., 1.])):
            lolist=np.array((8, 6))
            uplist=np.array((15, 14))
    elif lattice == "A40.32": #################################################
        mpi=0.14151
        L=32
        T=64
        if np.array_equal(d, np.array([0., 0., 0.])):
            lolist=np.array((9, 11))
            uplist=np.array((18, 18))
        elif np.array_equal(d, np.array([0., 0., 1.])):
            lolist=np.array((12, 7))
            uplist=np.array((16, 17))
        elif np.array_equal(d, np.array([1., 1., 0.])):
            lolist=np.array((9, 10))
            uplist=np.array((17, 17))
    elif lattice == "A60.24": #################################################
        mpi=0.1733
        L=24
        T=48
        if np.array_equal(d, np.array([0., 0., 0.])):
            print("not yet looked at")
            lolist=np.array((12, 7))
            uplist=np.array((16, 17))
        elif np.array_equal(d, np.array([0., 0., 1.])):
            print("not yet looked at")
            lolist=np.array((12, 7))
            uplist=np.array((16, 17))
        elif np.array_equal(d, np.array([1., 1., 0.])):
            print("not yet looked at")
            lolist=np.array((12, 7))
            uplist=np.array((16, 17))
    elif lattice == "A80.24": #################################################
        mpi=0.1993
        L=24
        T=48
        if np.array_equal(d, np.array([0., 0., 0.])):
            print("not yet looked at")
            lolist=np.array((12, 7))
            uplist=np.array((16, 17))
        elif np.array_equal(d, np.array([0., 0., 1.])):
            lolist=np.array((10, 10))
            uplist=np.array((15, 15))
        elif np.array_equal(d, np.array([1., 1., 0.])):
            print("not yet looked at")
            lolist=np.array((12, 7))
            uplist=np.array((16, 17))
    elif lattice == "A100.24": ################################################
        mpi=0.2224
        L=24
        T=48
        if np.array_equal(d, np.array([0., 0., 0.])):
            lolist=np.array((10, 9))
            uplist=np.array((22, 13))
        elif np.array_equal(d, np.array([0., 0., 1.])):
            lolist=np.array((12, 10))
            uplist=np.array((20, 16))
        elif np.array_equal(d, np.array([1., 1., 0.])):
            print("not yet looked at")
            lolist=np.array((12, 7))
            uplist=np.array((16, 17))

    return mpi, L, T, lolist, uplist

def analyse(lattice="A40.24", d=np.array([0., 0., 0.]), verbose=True):
    #######################################################
    ## definition of main variables
    nbsamples = 2500 # number of bootstrap samples
    tmin=1 # t0 for the GEVP calculation
    #d = np.array([0., 0., 1.]) # total momemtum of the system
    #lattice="A40.24" # lattice to analyse
    #######################################################
    # these variables are overwritten
    T=48
    L=24
    mpi=0.14463 # A40.24 from Carstens pipi I=2 analysis
    #######################################################
    ## define the fit function and start parameters
    #fitfunc = lambda p,t: p[0]*np.cosh((T/2.0-t)*p[1])
    #start_params = [0.005, -0.5]
    #fitfunc = lambda p,t: p[0]*np.exp(-p[1]*t)
    #start_params = [1.0, 0.5]
    #fitfunc = lambda p,t: np.exp(-p[0]*t)
    #start_params = [0.5]
    fitfunc = lambda p,t: 10e6 if p[1] < 0. else 0.5*p[0]*p[0]*(np.exp(-p[1]*t) + np.exp(-p[1]*(T-t)))
    start_params = [1, 0.5]
    massfunc = lambda p, t: p
    mass_sparams = [0.5]
    #######################################################
    ## setting variables
    d2 = np.dot(d, d)
    path="".join(("/hiskp2/jost/data/rho_analyse/" + lattice + "/"))
    filelist = ["rho_corr_TP%d_00" % d2, "rho_corr_TP%d_01" % d2,\
                "rho_corr_TP%d_01" %d2, "rho_corr_TP%d_11" % d2]
    mpi, L, T, lolist, uplist = setup_lattice(lattice, d)
    ## print what is being calculated
    print("lattice %s, TP %d" % (lattice, d2))

    ## read in new data
    #gevp_mat = read_new_data(nbsamples, path, filelist, tmin, lattice, d2)

<<<<<<< HEAD
    # set fit data
    tlist = np.linspace(0., float(T2), float(T2), endpoint=False)
    # outputfile for the plot
    print(d2)
    pfit = PdfPages("./plots/fit_gevp_%s_TP%d.pdf" % (lattice,d2))
    for _l in range(gevp_mat.shape[2]):
        lo = lolist[_l]
        up = uplist[_l]
        print("\nprincipal correlator %d" % _l)

        # fit the energy and print information
        print("fitting correlation function")
        res, chi2, pval=fit.fitting(fitfunc, tlist[lo:up], gevp_mat[:,lo:up,_l],
                                      start_params, verbose=0)
        print("p-value %.7lf" % (pval))

        # check whether energy satiesfies 2mpi <= res < 4mpi
        #for _b in range(res.shape[0]):
        #    if not (2*mpi <= res[_b,1] < 4*mpi) and (_l == 0):
        #        print("problem on sample %d" % _b)

        # set up the plot
        mgevp, dgevp = af.return_mean_corr(gevp_mat[:,:,_l])
        mres, dres = af.return_mean_corr(res)
        fitlabel = "fit %d:%d" % (lo, up-1)
        label = ["time", "C(t)", "data", fitlabel]

        # plot the data and the fit
        print("plotting")
        plot.corr_fct_with_fit(tlist, gevp_mat[0,:,_l], dgevp, fitfunc, mres,
                               [tmin,T2], label, pfit, True)
        
        # calculate Ecm, q and delta
        print("calculating")
        gamma, Ecm = af.calculate_cm_energy(res[:,1], L, d)
        q2 = af.calculate_q(Ecm, mpi, L)
        delta, tandelta = af.calculate_delta(q2, gamma, d)

        # save data
        print("saving")
        mdata[_l,0], ddata[_l,0] = af.return_mean_corr(Ecm)
        mdata[_l,1], ddata[_l,1] = af.return_mean_corr(delta)
        mdata[_l,2], ddata[_l,2] = af.return_mean_corr(tandelta)
        mdata[_l,3] = np.sin(mdata[_l,1])**2
        ddata[_l,3] = np.abs(np.sin(mdata[_l,1]*2.)*ddata[_l,1])
        odata[_l,0] = Ecm[0]
        odata[_l,1] = delta[0]
        odata[_l,2] = tandelta[0]
        odata[_l,3] = np.sin(delta[0])**2
        
        # calculate mass and plot
        # not used to extract an energy
        print("fitting mass")
        mass, mmass, dmass = af.compute_mass(gevp_mat[:,:,_l])
        mmassres = mres[1]
        print("plotting")
        label[1] = "m_eff(t)"
        plot.corr_fct_with_fit(tlist[1:-1], mass[0], dmass, massfunc, mmassres,
                               [tmin-1,T2-1], label, pfit, False)
    # print data
    print_results(odata, ddata)
    print_results(mdata, ddata)
    pfit.close()
=======
    ## read in solution of GEVP
    #gevp_mat = io.read_npy_data("./raw_data/gevp_mat_rho_%s_TP%d.npy" % (lattice, d2))

    ## fit correlation function
    #res, chi2, pvals = fit_corr(gevp_mat, lolist, uplist, fitfunc, start_params,
    #    tmin, lattice, d)
    res, chi2, pvals = read_fit_corr(lattice, d)
    #return

    ## fit mass function NOT YET TESTED
    #massres, masschi2, masspvals = fit_mass(gevp_mat, lolist, uplist, massfunc,
    #    mass_sparams, tmin, lattice, d)
    #massres1, masschi21, masspvals1 = read_fit_mass(lattice, d)
    #print(np.array_equal(massres, massres1))
>>>>>>> 9ce5abdf

    ## calculate phaseshift
    odata, mdata, ddata = calc_phaseshift(res[:,1], L, d, lattice, mpi)
    return

def main():
    d0 = np.array([0., 0., 0.]) # total momemtum of the system
    d1 = np.array([0., 0., 1.]) # total momemtum of the system
    d2 = np.array([1., 1., 0.]) # total momemtum of the system
    d3 = np.array([1., 1., 1.]) # total momemtum of the system
    lattices=["A30.32", "A40.20", "A40.24", "A40.32", "A60.24",\
              "A80.24", "A100.24"]
    #analyse(lattices[0], d0)
    #analyse(lattices[0], d1)
    #analyse(lattices[1], d0) 
    #analyse(lattices[1], d1) # not complete
    #analyse(lattices[1], d2) # did not converge
    analyse(lattices[2], d0)
    #analyse(lattices[2], d1)
    #analyse(lattices[2], d2)
    #analyse(lattices[2], d3)
    #analyse(lattices[3], d0)
    #analyse(lattices[3], d1) # not complete
    #analyse(lattices[3], d2)
    #analyse(lattices[5], d1)
    #analyse(lattices[6], d0)
    #analyse(lattices[6], d1) 

# make this script importable, according to the Google Python Style Guide
if __name__ == '__main__':
    main()<|MERGE_RESOLUTION|>--- conflicted
+++ resolved
@@ -343,7 +343,6 @@
     ## read in new data
     #gevp_mat = read_new_data(nbsamples, path, filelist, tmin, lattice, d2)
 
-<<<<<<< HEAD
     # set fit data
     tlist = np.linspace(0., float(T2), float(T2), endpoint=False)
     # outputfile for the plot
@@ -407,22 +406,6 @@
     print_results(odata, ddata)
     print_results(mdata, ddata)
     pfit.close()
-=======
-    ## read in solution of GEVP
-    #gevp_mat = io.read_npy_data("./raw_data/gevp_mat_rho_%s_TP%d.npy" % (lattice, d2))
-
-    ## fit correlation function
-    #res, chi2, pvals = fit_corr(gevp_mat, lolist, uplist, fitfunc, start_params,
-    #    tmin, lattice, d)
-    res, chi2, pvals = read_fit_corr(lattice, d)
-    #return
-
-    ## fit mass function NOT YET TESTED
-    #massres, masschi2, masspvals = fit_mass(gevp_mat, lolist, uplist, massfunc,
-    #    mass_sparams, tmin, lattice, d)
-    #massres1, masschi21, masspvals1 = read_fit_mass(lattice, d)
-    #print(np.array_equal(massres, massres1))
->>>>>>> 9ce5abdf
 
     ## calculate phaseshift
     odata, mdata, ddata = calc_phaseshift(res[:,1], L, d, lattice, mpi)
