#!/usr/bin/python
################################################################################
#
# Author: Christian Jost (jost@hiskp.uni-bonn.de)
# Date:   Februar 2015
#
# Copyright (C) 2015 Christian Jost
# 
# This program is free software: you can redistribute it and/or modify it under 
# the terms of the GNU General Public License as published by the Free Software 
# Foundation, either version 3 of the License, or (at your option) any later 
# version.
# 
# This program is distributed in the hope that it will be useful, but WITHOUT 
# ANY WARRANTY; without even the implied warranty of MERCHANTABILITY or FITNESS 
# FOR A PARTICULAR PURPOSE. See the GNU General Public License for more details.
# 
# You should have received a copy of the GNU General Public License
# along with tmLQCD. If not, see <http://www.gnu.org/licenses/>.
#
################################################################################
#
# Function: At the moment this is a test program, this file will change a lot
#
# For informations on input parameters see the description of the function.
#
################################################################################

import os
import numpy as np

import analysis as ana

def main():
    # needed variables
    #inputpath="/hiskp2/jost/correlationfunctions/liuming_pion/D15_new/sum/pi_corr_p0.conf"
    #outputpath="/hiskp2/jost/correlationfunctions/liuming_pion/D15_new/pi_corr_p0"
<<<<<<< HEAD
    inputpath="/hiskp2/jost/correlationfunctions/liuming_pion/D15_all/sum/"
    outputpath="/hiskp2/jost/correlationfunctions/liuming_pion/D15_all/"
    filelist = ["pi_corr_p%d" % (x) for x in xrange(4)]
    filelist += ["pipi_pipi_A1_corr_TP0_%02d" % (x) for x in [00, 01, 02, 10, 11, 12, 20, 21, 22]]
    filelist += ["pipi_pipi_A1_corr_TP1_%02d" % (x) for x in [00, 01, 10, 11]]
    filelist += ["pipi_pipi_A1_corr_TP2_%02d" % (x) for x in [00, 01, 10, 11]]
    filelist += ["pipi_pipi_A1_corr_TP3_%02d" % (x) for x in [00, 01, 10, 11]]
=======
    inputpath="/hiskp2/helmes/contractions/A60.24/k-k_test_C4/strange_0225/merged/"
    outputpath="/hiskp2/helmes/contractions/A60.24/k-k_test_C4/strange_0225/merged/"
    filelist = ["C2_k"]
    filelist += ["C4_%d" % (x) for x in [1,2,3,4]]
    #filelist += ["pipi_pipi_A1_corr_TP0_%02d" % (x) for x in [00, 01, 02, 10, 11, 12, 20, 21, 22]]
    #filelist += ["pipi_pipi_A1_corr_TP1_%02d" % (x) for x in [00, 01, 10, 11]]
    #filelist += ["pipi_pipi_A1_corr_TP2_%02d" % (x) for x in [00, 01, 10, 11]]
    #filelist += ["pipi_pipi_A1_corr_TP3_%02d" % (x) for x in [00, 01, 10, 11]]
>>>>>>> 8a2f3a98
    #for p in xrange(4):
    #    filelist += ["pipi_pipi_A1_corr_TP%01d_%02d" % (p,x) for x in 
    #                 [00, 01, 02, 10, 11, 12, 20, 21, 22]]
    suffix=".dat"
    missing = [292, 328, 388, 444, 516, 524, 556]
<<<<<<< HEAD
    missing += [40, 48, 56, 64, 80, 88]
    inputlist = []
    for i in range(4, 641, 4):
        if i in missing:
            continue
        inputlist.append(".conf%04d" % i)
    for i in range(90, 160, 4):
        if i in missing:
            continue
        inputlist.append(".conf%04d" % i)
=======
    inputlist = []
    for i in range(600, 3104, 8):
        if i in missing:
            continue
        inputlist.append("_c%04d" % i)
>>>>>>> 8a2f3a98
    #print(inputpath)
    #print(outputpath)
    #print(filelist)
    print(len(filelist))
    print(len(inputlist))
<<<<<<< HEAD
    #print(inputlist[9], inputlist[11], inputlist[13], inputlist[15], inputlist[19], inputlist[21])
=======
>>>>>>> 8a2f3a98
    #return

    for d in filelist:
        # read in data
        # read in the first file to create all variables
<<<<<<< HEAD
        corrs = ana.read_data_ascii( "".join((inputpath, d, inputlist[0], suffix)) )
=======
        corrs = ana.read_data_ascii( "".join((inputpath, d, inputlist[0], suffix)),(0,) )
>>>>>>> 8a2f3a98
        _nbcfg = corrs.shape[0]
        _t = corrs.shape[1]
        # loop over the remaining files and append to the first data set
        for _i in inputlist[1:]:
            # read in file
<<<<<<< HEAD
            _ctmp = ana.read_data_ascii("".join((inputpath, d, _i, suffix)))
=======
            _ctmp = ana.read_data_ascii("".join((inputpath, d, _i, suffix)), (0,))
>>>>>>> 8a2f3a98
            _nbtmp = _ctmp.shape[0]
            _ttmp = _ctmp.shape[1]
            # check whether time extend is the same
            if _t != _ttmp:
                print("ERROR: the time extend of two files is not the same. Returning...")
                return
            # append the correlation function
            #corrs = np.append(corrs, _ctmp)
            corrs = np.concatenate((corrs, _ctmp))
            # add number of configurations
            _nbcfg += _nbtmp

        # print to file
        ana.write_data_ascii(corrs, "".join((outputpath, d, suffix)), verbose=False)
        #print(corrs)
        print("".join((outputpath, d, suffix)))
        print(corrs.shape)

# make this script importable, according to the Google Python Style Guide
if __name__ == '__main__':
    try:
        main()
    except KeyboardInterrupt:
        print("\nKeyboard Interrupt, exiting...")<|MERGE_RESOLUTION|>--- conflicted
+++ resolved
@@ -35,7 +35,6 @@
     # needed variables
     #inputpath="/hiskp2/jost/correlationfunctions/liuming_pion/D15_new/sum/pi_corr_p0.conf"
     #outputpath="/hiskp2/jost/correlationfunctions/liuming_pion/D15_new/pi_corr_p0"
-<<<<<<< HEAD
     inputpath="/hiskp2/jost/correlationfunctions/liuming_pion/D15_all/sum/"
     outputpath="/hiskp2/jost/correlationfunctions/liuming_pion/D15_all/"
     filelist = ["pi_corr_p%d" % (x) for x in xrange(4)]
@@ -43,22 +42,15 @@
     filelist += ["pipi_pipi_A1_corr_TP1_%02d" % (x) for x in [00, 01, 10, 11]]
     filelist += ["pipi_pipi_A1_corr_TP2_%02d" % (x) for x in [00, 01, 10, 11]]
     filelist += ["pipi_pipi_A1_corr_TP3_%02d" % (x) for x in [00, 01, 10, 11]]
-=======
-    inputpath="/hiskp2/helmes/contractions/A60.24/k-k_test_C4/strange_0225/merged/"
-    outputpath="/hiskp2/helmes/contractions/A60.24/k-k_test_C4/strange_0225/merged/"
-    filelist = ["C2_k"]
-    filelist += ["C4_%d" % (x) for x in [1,2,3,4]]
-    #filelist += ["pipi_pipi_A1_corr_TP0_%02d" % (x) for x in [00, 01, 02, 10, 11, 12, 20, 21, 22]]
-    #filelist += ["pipi_pipi_A1_corr_TP1_%02d" % (x) for x in [00, 01, 10, 11]]
-    #filelist += ["pipi_pipi_A1_corr_TP2_%02d" % (x) for x in [00, 01, 10, 11]]
-    #filelist += ["pipi_pipi_A1_corr_TP3_%02d" % (x) for x in [00, 01, 10, 11]]
->>>>>>> 8a2f3a98
+    #inputpath="/hiskp2/helmes/contractions/A60.24/k-k_test_C4/strange_0225/merged/"
+    #outputpath="/hiskp2/helmes/contractions/A60.24/k-k_test_C4/strange_0225/merged/"
+    #filelist = ["C2_k"]
+    #filelist += ["C4_%d" % (x) for x in [1,2,3,4]]
     #for p in xrange(4):
     #    filelist += ["pipi_pipi_A1_corr_TP%01d_%02d" % (p,x) for x in 
     #                 [00, 01, 02, 10, 11, 12, 20, 21, 22]]
     suffix=".dat"
     missing = [292, 328, 388, 444, 516, 524, 556]
-<<<<<<< HEAD
     missing += [40, 48, 56, 64, 80, 88]
     inputlist = []
     for i in range(4, 641, 4):
@@ -69,42 +61,30 @@
         if i in missing:
             continue
         inputlist.append(".conf%04d" % i)
-=======
-    inputlist = []
-    for i in range(600, 3104, 8):
-        if i in missing:
-            continue
-        inputlist.append("_c%04d" % i)
->>>>>>> 8a2f3a98
+    #inputlist = []
+    #for i in range(600, 3104, 8):
+    #    if i in missing:
+    #        continue
+    #    inputlist.append("_c%04d" % i)
     #print(inputpath)
     #print(outputpath)
     #print(filelist)
     print(len(filelist))
     print(len(inputlist))
-<<<<<<< HEAD
-    #print(inputlist[9], inputlist[11], inputlist[13], inputlist[15], inputlist[19], inputlist[21])
-=======
->>>>>>> 8a2f3a98
     #return
 
     for d in filelist:
         # read in data
         # read in the first file to create all variables
-<<<<<<< HEAD
         corrs = ana.read_data_ascii( "".join((inputpath, d, inputlist[0], suffix)) )
-=======
-        corrs = ana.read_data_ascii( "".join((inputpath, d, inputlist[0], suffix)),(0,) )
->>>>>>> 8a2f3a98
+        #corrs = ana.read_data_ascii( "".join((inputpath, d, inputlist[0], suffix)),(0,) )
         _nbcfg = corrs.shape[0]
         _t = corrs.shape[1]
         # loop over the remaining files and append to the first data set
         for _i in inputlist[1:]:
             # read in file
-<<<<<<< HEAD
             _ctmp = ana.read_data_ascii("".join((inputpath, d, _i, suffix)))
-=======
-            _ctmp = ana.read_data_ascii("".join((inputpath, d, _i, suffix)), (0,))
->>>>>>> 8a2f3a98
+            #_ctmp = ana.read_data_ascii("".join((inputpath, d, _i, suffix)), (0,))
             _nbtmp = _ctmp.shape[0]
             _ttmp = _ctmp.shape[1]
             # check whether time extend is the same
